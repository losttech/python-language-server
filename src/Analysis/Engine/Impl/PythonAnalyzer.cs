// Python Tools for Visual Studio
// Copyright(c) Microsoft Corporation
// All rights reserved.
// 
// Licensed under the Apache License, Version 2.0 (the License); you may not use
// this file except in compliance with the License. You may obtain a copy of the
// License at http://www.apache.org/licenses/LICENSE-2.0
// 
// THIS CODE IS PROVIDED ON AN  *AS IS* BASIS, WITHOUT WARRANTIES OR CONDITIONS
// OF ANY KIND, EITHER EXPRESS OR IMPLIED, INCLUDING WITHOUT LIMITATION ANY
// IMPLIED WARRANTIES OR CONDITIONS OF TITLE, FITNESS FOR A PARTICULAR PURPOSE,
// MERCHANTABLITY OR NON-INFRINGEMENT.
// 
// See the Apache Version 2.0 License for specific language governing
// permissions and limitations under the License.

using System;
using System.Collections.Concurrent;
using System.Collections.Generic;
using System.Diagnostics;
using System.Diagnostics.Contracts;
using System.Linq;
using System.Numerics;
using System.Threading;
using System.Threading.Tasks;
using Microsoft.PythonTools.Analysis.Analyzer;
using Microsoft.PythonTools.Analysis.Infrastructure;
using Microsoft.PythonTools.Analysis.Values;
using Microsoft.PythonTools.Interpreter;
using Microsoft.PythonTools.Parsing;
using Microsoft.PythonTools.Parsing.Ast;

namespace Microsoft.PythonTools.Analysis {
    /// <summary>
    /// Performs analysis of multiple Python code files and enables interrogation of the resulting analysis.
    /// </summary>
    public partial class PythonAnalyzer : IPythonAnalyzer, IDisposable {
<<<<<<< HEAD
        public const string PythonAnalysisSource = "Python (analysis)";
        internal const string AnnotationsModuleSuffix = "__pyi__";
=======
        public const string PythonAnalysisSource = "Python";
>>>>>>> d003732c
        private static object _nullKey = new object();

        private readonly bool _disposeInterpreter;
        private readonly HashSet<ModuleInfo> _modulesWithUnresolvedImports = new HashSet<ModuleInfo>();
        private readonly object _modulesWithUnresolvedImportsLock = new object();
        private readonly Dictionary<object, AnalysisValue> _itemCache = new Dictionary<object, AnalysisValue>();
        private readonly SemaphoreSlim _reloadLock = new SemaphoreSlim(1, 1);
        private readonly Dictionary<IProjectEntry, Dictionary<Node, Diagnostic>> _diagnostics = new Dictionary<IProjectEntry, Dictionary<Node, Diagnostic>>();
        private readonly List<string> _searchPaths = new List<string>();
        private readonly List<string> _typeStubPaths = new List<string>();
        private readonly Dictionary<string, List<SpecializationInfo>> _specializationInfo = new Dictionary<string, List<SpecializationInfo>>();  // delayed specialization information, for modules not yet loaded...

        internal readonly string _builtinName;
        internal BuiltinModule _builtinModule;
        internal ConstantInfo _noneInst;
        internal readonly IModuleContext _defaultContext;
        internal readonly AnalysisUnit _evalUnit;   // a unit used for evaluating when we don't otherwise have a unit available

        private IKnownPythonTypes _knownTypes;
        private Action<int> _reportQueueSize;
        private int _reportQueueInterval;
        private AnalysisLimits _limits = AnalysisLimits.GetDefaultLimits();
        private Dictionary<IProjectEntry[], AggregateProjectEntry> _aggregates = new Dictionary<IProjectEntry[], AggregateProjectEntry>(AggregateComparer.Instance);

        /// <summary>
        /// Creates a new analyzer that is ready for use.
        /// </summary>
        public static async Task<PythonAnalyzer> CreateAsync(
            IPythonInterpreterFactory factory,
            IPythonInterpreter interpreter = null,
            CancellationToken token = default(CancellationToken)
        ) {
            var res = new PythonAnalyzer(factory, interpreter);
            try {
                await res.ReloadModulesAsync(token).ConfigureAwait(false);
                var r = res;
                res = null;
                return r;
            } finally {
                if (res != null) {
                    res.Dispose();
                }
            }
        }

        // Test helper method
        internal static PythonAnalyzer CreateSynchronously(
            IPythonInterpreterFactory factory,
            IPythonInterpreter interpreter = null
        ) {
            var res = new PythonAnalyzer(factory, interpreter);
            try {
                res.ReloadModulesAsync(CancellationToken.None).WaitAndUnwrapExceptions();
                var r = res;
                res = null;
                return r;
            } finally {
                if (res != null) {
                    res.Dispose();
                }
            }
        }

        /// <summary>
        /// Creates a new analyzer that is not ready for use. You must call and
        /// wait for <see cref="ReloadModulesAsync"/> to complete before using.
        /// </summary>
        public static PythonAnalyzer Create(IPythonInterpreterFactory factory, IPythonInterpreter interpreter = null) 
            => new PythonAnalyzer(factory, interpreter);

        internal PythonAnalyzer(IPythonInterpreterFactory factory, IPythonInterpreter pythonInterpreter) {
            InterpreterFactory = factory;
            LanguageVersion = factory.GetLanguageVersion();
            _disposeInterpreter = pythonInterpreter == null;
            Interpreter = pythonInterpreter ?? factory.CreateInterpreter();

            _builtinName = BuiltinTypeId.Unknown.GetModuleName(LanguageVersion);
            Modules = new ModuleTable(this, Interpreter);
            ModulesByFilename = new ConcurrentDictionary<string, ModuleInfo>(StringComparer.OrdinalIgnoreCase);

            Limits = AnalysisLimits.GetDefaultLimits();
            Queue = new Deque<AnalysisUnit>();

            _defaultContext = Interpreter.CreateModuleContext();

            _evalUnit = new AnalysisUnit(null, null, new ModuleInfo("$global", new ProjectEntry(this, "$global", String.Empty, null, null), _defaultContext).Scope, true);
            AnalysisLog.NewUnit(_evalUnit);
        }

        private async Task LoadKnownTypesAsync(CancellationToken token) {
            _itemCache.Clear();

            var fallback = new FallbackBuiltinModule(LanguageVersion);

            var moduleRef = await Modules.TryImportAsync(_builtinName, token).ConfigureAwait(false);
            if (moduleRef != null) {
                _builtinModule = (BuiltinModule)moduleRef.Module;
            } else {
                _builtinModule = new BuiltinModule(fallback, this);
                Modules[_builtinName] = new ModuleReference(_builtinModule, _builtinName);
            }
            _builtinModule.InterpreterModule.Imported(_defaultContext);

            Modules.AddBuiltinModuleWrapper("sys", SysModuleInfo.Wrap);
            Modules.AddBuiltinModuleWrapper("typing", TypingModuleInfo.Wrap);

            _knownTypes = KnownTypes.Create(this, fallback);

            _noneInst = (ConstantInfo)GetCached(
                _nullKey,
                () => new ConstantInfo(ClassInfos[BuiltinTypeId.NoneType], null, PythonMemberType.Constant)
            );

            AddBuiltInSpecializations();
        }

        /// <summary>
        /// Reloads the modules from the interpreter.
        /// 
        /// This method should be called on the analysis thread and is usually invoked
        /// when the interpreter signals that it's modules have changed.
        /// </summary>
        public async Task ReloadModulesAsync(CancellationToken token = default(CancellationToken)) {
            if (!_reloadLock.Wait(0)) {
                // If we don't lock immediately, wait for the current reload to
                // complete and then return.
                await _reloadLock.WaitAsync().ConfigureAwait(false);
                _reloadLock.Release();
                return;
            }

            try {
                // Cancel outstanding analysis
                Queue.Clear(); 
                // Tell factory to clear cached modules. This also clears the interpreter data.
                InterpreterFactory.NotifyImportNamesChanged();
                // Now initialize the interpreter
                Interpreter.Initialize(this);
                // Reload importable modules
                Modules.Reload();
                // Load known types from the selected interpreter
                await LoadKnownTypesAsync(token);
                // Re-initialize module variables
                foreach (var mod in ModulesByFilename.Values) {
                    mod.Clear();
                    mod.EnsureModuleVariables(this);
                }
            } finally {
                _reloadLock.Release();
            }
        }

        #region Public API

        public PythonLanguageVersion LanguageVersion { get; }

        /// <summary>
        /// Adds a new module of code to the list of available modules and returns a ProjectEntry object.
        /// 
        /// This method is thread safe.
        /// </summary>
        /// <param name="moduleName">The name of the module; used to associate with imports</param>
        /// <param name="filePath">The path to the file on disk</param>
        /// <param name="cookie">An application-specific identifier for the module</param>
        /// <returns>The project entry for the new module.</returns>
        public IPythonProjectEntry AddModule(string moduleName, string filePath, Uri documentUri = null, IAnalysisCookie cookie = null) {
            var entry = new ProjectEntry(this, moduleName, filePath, documentUri, cookie);

            if (moduleName != null) {
                var moduleRef = Modules.GetOrAdd(moduleName);
                moduleRef.Module = entry.MyScope;

                DoDelayedSpecialization(moduleName);
            }
            if (filePath != null) {
                ModulesByFilename[filePath] = entry.MyScope;
            }
            return entry;
        }

        /// <summary>
        /// Adds a new annotations file to the list of available annotation files and returns a ProjectEntry object.
        /// 
        /// This method is thread safe.
        /// </summary>
        /// <param name="moduleName">The name of the module; used to associate with imports</param>
        /// <param name="filePath">The path to the file on disk</param>
        /// <param name="cookie">An application-specific identifier for the module</param>
        /// <returns>The project entry for the new module.</returns>
        public IPythonProjectEntry AddModuleAnnotations(string moduleName, string filePath, Uri documentUri = null, IAnalysisCookie cookie = null) {
            if (moduleName == null)
                throw new ArgumentNullException(nameof(moduleName));

            moduleName += AnnotationsModuleSuffix;
            var entry = new ProjectEntry(this, moduleName, filePath, documentUri, cookie);

            var moduleRef = Modules.GetOrAdd(moduleName);
            moduleRef.Module = entry.MyScope;

            DoDelayedSpecialization(moduleName);

            if (filePath != null) {
                ModulesByFilename[filePath] = entry.MyScope;
            }
            return entry;
        }

        /// <summary>
        /// Associates an existing module with a new name.
        /// </summary>
        /// <remarks>New in 2.1</remarks>
        public void AddModuleAlias(string moduleName, string moduleAlias) {
            ModuleReference modRef;
            if (Modules.TryImport(moduleName, out modRef)) {
                Modules[moduleAlias] = modRef;
            }
        }

        public void RemoveModule(IProjectEntry entry) => RemoveModule(entry, null);

        /// <summary>
        /// Removes the specified project entry from the current analysis.
        /// 
        /// This method is thread safe.
        /// </summary>
        /// <param name="entry">The entry to remove.</param>
        /// <param name="onImporter">Action to perform on each module that
        /// had imported the one being removed.</param>
        public void RemoveModule(IProjectEntry entry, Action<IPythonProjectEntry> onImporter) {
            if (entry == null) {
                throw new ArgumentNullException(nameof(entry));
            }
            Contract.EndContractBlock();

            var pyEntry = entry as IPythonProjectEntry;
            IPythonProjectEntry[] importers = null;
            if (!string.IsNullOrEmpty(pyEntry?.ModuleName)) {
                importers = GetEntriesThatImportModule(pyEntry.ModuleName, false).ToArray();
            }

            if (!string.IsNullOrEmpty(entry.FilePath) && ModulesByFilename.TryRemove(entry.FilePath, out var moduleInfo)) {
                lock (_modulesWithUnresolvedImportsLock) {
                    _modulesWithUnresolvedImports.Remove(moduleInfo);
                }
            }

            entry.Dispose();
            ClearDiagnostics(entry);

            if (onImporter == null) {
                onImporter = e => e.Analyze(CancellationToken.None, enqueueOnly: true);
            }

            if (!string.IsNullOrEmpty(pyEntry?.ModuleName)) {
                Modules.TryRemove(pyEntry.ModuleName, out var _);
                foreach (var e in importers.MaybeEnumerate()) {
                    onImporter(e);
                }
            }
        }

        /// <summary>
        /// Returns a sequence of project entries that import the specified
        /// module. The sequence will be empty if the module is unknown.
        /// </summary>
        /// <param name="moduleName">
        /// The absolute name of the module. This should never end with
        /// '__init__'.
        /// </param>
        public IEnumerable<IPythonProjectEntry> GetEntriesThatImportModule(string moduleName, bool includeUnresolved) {
            ModuleReference modRef;
            var entries = new List<IPythonProjectEntry>();
            if (Modules.TryImport(moduleName, out modRef) && modRef.HasReferences) {
                entries.AddRange(modRef.References.Select(m => m.ProjectEntry).OfType<IPythonProjectEntry>());
            }

            if (includeUnresolved) {
                // Have to iterate over modules with unresolved imports to find
                // ephemeral references.
                lock (_modulesWithUnresolvedImportsLock) {
                    foreach (var module in _modulesWithUnresolvedImports) {
                        if (module.GetAllUnresolvedModules().Contains(moduleName)) {
                            entries.Add(module.ProjectEntry);
                        }
                    }
                }
            }

            return entries;
        }

        /// <summary>
        /// Returns a sequence of absolute module names that, if available,
        /// would resolve one or more unresolved references.
        /// </summary>
        internal ISet<string> GetAllUnresolvedModuleNames() {
            var set = new HashSet<string>(StringComparer.Ordinal);
            lock (_modulesWithUnresolvedImportsLock) {
                foreach (var module in _modulesWithUnresolvedImports) {
                    set.UnionWith(module.GetAllUnresolvedModules());
                }
            }
            return set;
        }

        internal void ModuleHasUnresolvedImports(ModuleInfo module, bool hasUnresolvedImports) {
            lock (_modulesWithUnresolvedImportsLock) {
                if (hasUnresolvedImports) {
                    _modulesWithUnresolvedImports.Add(module);
                } else {
                    _modulesWithUnresolvedImports.Remove(module);
                }
            }
        }

        /// <summary>
        /// Returns true if a module has been imported.
        /// </summary>
        /// <param name="importFrom">
        /// The entry of the module doing the import. If null, the module name
        /// is resolved as an absolute name.
        /// </param>
        /// <param name="relativeModuleName">
        /// The absolute or relative name of the module. If a relative name is 
        /// passed here, <paramref name="importFrom"/> must be provided.
        /// </param>
        /// <param name="absoluteImports">
        /// True if Python 2.6/3.x style imports should be used.
        /// </param>
        /// <returns>
        /// True if the module was imported during analysis; otherwise, false.
        /// </returns>
        public bool IsModuleResolved(IPythonProjectEntry importFrom, string relativeModuleName, bool absoluteImports) {
            var unresolved = importFrom.GetModuleInfo()?.GetAllUnresolvedModules();
            if (unresolved == null || unresolved.Count == 0) {
                return true;
            }
            var names = ModuleResolver.ResolvePotentialModuleNames(importFrom, relativeModuleName, absoluteImports);
            return names.All(n => !unresolved.Contains(n));
        }

        /// <summary>
        /// Gets a top-level list of all the available modules as a list of MemberResults.
        /// </summary>
        /// <returns></returns>
        public IMemberResult[] GetModules() {
            var d = new Dictionary<string, List<ModuleLoadState>>();
            foreach (var keyValue in Modules) {
                var modName = keyValue.Key;
                var moduleRef = keyValue.Value;

                if (string.IsNullOrWhiteSpace(modName) || modName.Contains(".")) {
                    continue;
                }

                if (moduleRef.IsValid) {
                    List<ModuleLoadState> l;
                    if (!d.TryGetValue(modName, out l)) {
                        d[modName] = l = new List<ModuleLoadState>();
                    }
                    if (moduleRef.HasModule) {
                        // The REPL shows up here with value=None
                        l.Add(moduleRef);
                    }
                }
            }

            return ModuleDictToMemberResult(d);
        }

        private static IMemberResult[] ModuleDictToMemberResult(Dictionary<string, List<ModuleLoadState>> d) {
            var result = new IMemberResult[d.Count];
            int pos = 0;
            foreach (var kvp in d) {
                var lazyEnumerator = new LazyModuleEnumerator(kvp.Value);
                result[pos++] = new MemberResult(
                    kvp.Key,
                    lazyEnumerator.GetLazyModules,
                    lazyEnumerator.GetModuleType
                );
            }
            return result;
        }

        class LazyModuleEnumerator {
            private readonly List<ModuleLoadState> _loaded;

            public LazyModuleEnumerator(List<ModuleLoadState> loaded) {
                _loaded = loaded;
            }

            public IEnumerable<AnalysisValue> GetLazyModules() {
                foreach (var value in _loaded) {
                    yield return new SyntheticDefinitionInfo(
                        value.Name,
                        null,
                        string.IsNullOrEmpty(value.MaybeSourceFile) ?
                            Enumerable.Empty<LocationInfo>() :
                            new[] { new LocationInfo(value.MaybeSourceFile, null, 0, 0) }
                    );
                }
            }

            public PythonMemberType GetModuleType() {
                PythonMemberType? type = null;
                foreach (var value in _loaded) {
                    if (type == null) {
                        type = value.MemberType;
                    } else if (type != value.MemberType) {
                        type = PythonMemberType.Multiple;
                        break;
                    }
                }
                return type ?? PythonMemberType.Unknown;
            }
        }

        /// <summary>
        /// Searches all modules which match the given name and searches in the modules
        /// for top-level items which match the given name.  Returns a list of all the
        /// available names fully qualified to their name.  
        /// </summary>
        /// <param name="name"></param>
        public IEnumerable<ExportedMemberInfo> FindNameInAllModules(string name) {
            string pkgName;

            if (Interpreter is ICanFindModuleMembers finder) {
                foreach (var modName in finder.GetModulesNamed(name)) {
                    int dot = modName.LastIndexOf('.');
                    if (dot < 0) {
                        yield return new ExportedMemberInfo(null, modName);
                    } else {
                        yield return new ExportedMemberInfo(modName.Remove(dot), modName.Substring(dot + 1));
                    }
                }

                foreach (var modName in finder.GetModulesContainingName(name)) {
                    yield return new ExportedMemberInfo(modName, name);
                }

                // Scan added modules directly
                foreach (var mod in ModulesByFilename.Values) {
                    if (mod.Name == name) {
                        yield return new ExportedMemberInfo(null, mod.Name);
                    } else if (GetPackageNameIfMatch(name, mod.Name, out pkgName)) {
                        yield return new ExportedMemberInfo(pkgName, name);
                    }

                    if (mod.IsMemberDefined(_defaultContext, name)) {
                        yield return new ExportedMemberInfo(mod.Name, name);
                    }
                }

                yield break;
            }

            // provide module names first
            foreach (var keyValue in Modules) {
                var modName = keyValue.Key;
                var moduleRef = keyValue.Value;

                if (moduleRef.IsValid) {
                    // include modules which can be imported
                    if (modName == name) {
                        yield return new ExportedMemberInfo(null, modName);
                    } else if (GetPackageNameIfMatch(name, modName, out pkgName)) {
                        yield return new ExportedMemberInfo(pkgName, name);
                    }
                }
            }

            foreach (var modName in Interpreter.GetModuleNames()) {
                if (modName == name) {
                    yield return new ExportedMemberInfo(null, modName);
                } else if (GetPackageNameIfMatch(name, modName, out pkgName)) {
                    yield return new ExportedMemberInfo(pkgName, name);
                }
            }

            // then include imported module members
            foreach (var keyValue in Modules) {
                var modName = keyValue.Key;
                var moduleRef = keyValue.Value;

                if (moduleRef.IsValid && moduleRef.ModuleContainsMember(_defaultContext, name)) {
                    yield return new ExportedMemberInfo(modName, name);
                }
            }
        }

        private static bool GetPackageNameIfMatch(string name, string fullName, out string packageName) {
            int lastDot = fullName.LastIndexOf('.');
            if (lastDot < 0) {
                packageName = null;
                return false;
            }

            packageName = fullName.Remove(lastDot);
            return String.Compare(fullName, lastDot + 1, name, 0, name.Length, StringComparison.Ordinal) == 0;
        }

        /// <summary>
        /// Returns the interpreter that the analyzer is using.
        /// 
        /// This property is thread safe.
        /// </summary>
        public IPythonInterpreter Interpreter { get; }

        /// <summary>
        /// Returns the interpreter factory that the analyzer is using.
        /// </summary>
        public IPythonInterpreterFactory InterpreterFactory { get; }

        /// <summary>
        /// returns the MemberResults associated with modules in the specified
        /// list of names.  The list of names is the path through the module, for example
        /// ['System', 'Runtime']
        /// </summary>
        /// <returns></returns>
        public IMemberResult[] GetModuleMembers(IModuleContext moduleContext, string[] names, bool includeMembers = false) {
            ModuleReference moduleRef;
            if (Modules.TryImport(names[0], out moduleRef)) {
                var module = moduleRef.Module as IModule;
                if (module != null) {
                    return GetModuleMembers(moduleContext, names, includeMembers, module);
                }

            }

            return new IMemberResult[0];
        }

        internal static IMemberResult[] GetModuleMembers(IModuleContext moduleContext, string[] names, bool includeMembers, IModule module) {
            for (int i = 1; i < names.Length && module != null; i++) {
                module = module.GetChildPackage(moduleContext, names[i]);
            }

            if (module != null) {
                var result = new Dictionary<string, List<IAnalysisSet>>();
                if (includeMembers) {
                    foreach (var keyValue in module.GetAllMembers(moduleContext)) {
                        if (!result.TryGetValue(keyValue.Key, out var results)) {
                            result[keyValue.Key] = results = new List<IAnalysisSet>();
                        }
                        results.Add(keyValue.Value);
                    }
                    return MemberDictToMemberResult(result);
                } else {
                    foreach (var child in module.GetChildrenPackages(moduleContext)) {
                        if (!result.TryGetValue(child.Key, out var results)) {
                            result[child.Key] = results = new List<IAnalysisSet>();
                        }
                        results.Add(child.Value);
                    }
                    foreach (var keyValue in module.GetAllMembers(moduleContext)) {
                        bool anyModules = false;
                        foreach (var ns in keyValue.Value.OfType<MultipleMemberInfo>()) {
                            if (ns.Members.OfType<IModule>().Any(mod => !(mod is MultipleMemberInfo))) {
                                anyModules = true;
                                break;
                            }
                        }
                        if (anyModules) {
                            if (!result.TryGetValue(keyValue.Key, out var results)) {
                                result[keyValue.Key] = results = new List<IAnalysisSet>();
                            }
                            results.Add(keyValue.Value);
                        }
                    }
                    return MemberDictToMemberResult(result);
                }
            }
            return new IMemberResult[0];
        }

        private static IMemberResult[] MemberDictToMemberResult(Dictionary<string, List<IAnalysisSet>> results) {
            return results.Select(r => new MemberResult(r.Key, r.Value.SelectMany()) as IMemberResult).ToArray();
        }


        /// <summary>
        /// Gets the list of directories which should be analyzed.
        /// This property is thread safe.
        /// </summary>
        public IEnumerable<string> AnalysisDirectories => _searchPaths.AsLockedEnumerable().ToArray();

        /// <summary>
        /// Gets the list of directories which should be searched for type stubs.
        /// This property is thread safe.
        /// </summary>
        public IEnumerable<string> TypeStubDirectories => _typeStubPaths.AsLockedEnumerable().ToArray();

        public AnalysisLimits Limits {
            get { return _limits; }
            set {
                value = value ?? AnalysisLimits.GetDefaultLimits();
                var limits = _limits;
                _limits = value;

                if (limits.UseTypeStubPackages ^ _limits.UseTypeStubPackages
                    || limits.UseTypeStubPackagesExclusively ^ _limits.UseTypeStubPackagesExclusively) {
                    SearchPathsChanged?.Invoke(this, EventArgs.Empty);
                }
            }
        }

        public bool EnableDiagnostics { get; set; }

        public void AddDiagnostic(Node node, AnalysisUnit unit, string message, DiagnosticSeverity severity, string code = null) {
            if (!EnableDiagnostics) {
                return;
            }

            lock (_diagnostics) {
                if (!_diagnostics.TryGetValue(unit.ProjectEntry, out var diags)) {
                    _diagnostics[unit.ProjectEntry] = diags = new Dictionary<Node, Diagnostic>();
                }
                diags[node] = new Diagnostic {
                    message = message,
                    range = node.GetSpan(unit.ProjectEntry.Tree),
                    severity = severity,
                    code = code,
                    source = PythonAnalysisSource
                };
            }
        }

        public IReadOnlyList<Diagnostic> GetDiagnostics(IProjectEntry entry) {
            lock (_diagnostics) {
                if (_diagnostics.TryGetValue(entry, out var diags)) {
                    return diags.OrderBy(kv => kv.Key.StartIndex).Select(kv => kv.Value).ToArray();
                }
            }
            return Array.Empty<Diagnostic>();
        }

        public IReadOnlyDictionary<IProjectEntry, IReadOnlyList<Diagnostic>> GetAllDiagnostics() {
            var res = new Dictionary<IProjectEntry, IReadOnlyList<Diagnostic>>();
            lock (_diagnostics) {
                foreach (var kv in _diagnostics) {
                    res[kv.Key] = kv.Value.OrderBy(d => d.Key.StartIndex).Select(d => d.Value).ToArray();
                }
            }
            return res;
        }

        public void ClearDiagnostic(Node node, AnalysisUnit unit, string code = null) {
            if (!EnableDiagnostics) {
                return;
            }

            lock (_diagnostics) {
                if (_diagnostics.TryGetValue(unit.ProjectEntry, out var diags) && diags.TryGetValue(node, out var d)) {
                    if (code == null || d.code == code) {
                        diags.Remove(node);
                    }
                }
            }
        }

        public void ClearDiagnostics(IProjectEntry entry) {
            lock (_diagnostics) {
                _diagnostics.Remove(entry);
            }
        }
        #endregion

        #region Internal Implementation

        internal IKnownPythonTypes Types {
            get {
                if (_knownTypes != null) {
                    return _knownTypes;
                }
                throw new InvalidOperationException("Analyzer has not been initialized. Call ReloadModulesAsync() first.");
            }
        }

        internal IKnownClasses ClassInfos {
            get {
                if (_knownTypes != null) {
                    return (IKnownClasses)_knownTypes;
                }
                throw new InvalidOperationException("Analyzer has not been initialized. Call ReloadModulesAsync() first.");
            }
        }

        internal Deque<AnalysisUnit> Queue { get; }

        /// <summary>
        /// Returns the cached value for the provided key, creating it with
        /// <paramref name="maker"/> if necessary. If <paramref name="maker"/>
        /// attempts to get the same value, returns <c>null</c>.
        /// </summary>
        /// <param name="key">The identifier for the cached value.</param>
        /// <param name="maker">Function to create the value.</param>
        /// <returns>The cached value or <c>null</c>.</returns>
        internal AnalysisValue GetCached(object key, Func<AnalysisValue> maker) {
            AnalysisValue result;
            if (!_itemCache.TryGetValue(key, out result)) {
                // Set the key to prevent recursion
                _itemCache[key] = null;
                _itemCache[key] = result = maker();
            }
            return result;
        }

        internal BuiltinModule BuiltinModule => _builtinModule;

        internal BuiltinInstanceInfo GetInstance(IPythonType type) {
            return GetBuiltinType(type).Instance;
        }

        internal BuiltinClassInfo GetBuiltinType(IPythonType type) {
            return (BuiltinClassInfo)GetCached(type,
                () => MakeBuiltinType(type)
            ) ?? ClassInfos[BuiltinTypeId.Object];
        }

        private BuiltinClassInfo MakeBuiltinType(IPythonType type) {
            switch (type.TypeId) {
                case BuiltinTypeId.List: return new ListBuiltinClassInfo(type, this);
                case BuiltinTypeId.Tuple: return new TupleBuiltinClassInfo(type, this);
                case BuiltinTypeId.Object: return new ObjectBuiltinClassInfo(type, this);
                case BuiltinTypeId.Dict: return new DictBuiltinClassInfo(type, this);
                default: return new BuiltinClassInfo(type, this);
            }
        }

        internal IAnalysisSet GetAnalysisSetFromObjects(object objects) {
            var typeList = objects as IEnumerable<object>;
            if (typeList == null) {
                return AnalysisSet.Empty;
            }
            return AnalysisSet.UnionAll(typeList.Select(GetAnalysisValueFromObjects));
        }

        internal IAnalysisSet GetAnalysisSetFromObjects(IEnumerable<IPythonType> typeList) {
            if (typeList == null) {
                return AnalysisSet.Empty;
            }
            return AnalysisSet.UnionAll(typeList.Select(GetAnalysisValueFromObjects));
        }

        internal AnalysisValue GetAnalysisValueFromObjectsThrowOnNull(object attr) {
            if (attr == null) {
                throw new ArgumentNullException(nameof(attr));
            }
            return GetAnalysisValueFromObjects(attr);
        }

        public AnalysisValue GetAnalysisValueFromObjects(object attr) {
            if (attr == null) {
                return _noneInst;
            }

            var attrType = attr.GetType();
            if (attr is IPythonType pt) {
                return GetBuiltinType(pt);
            } else if (attr is IPythonFunction pf) {
                return GetCached(attr, () => new BuiltinFunctionInfo(pf, this)) ?? _noneInst;
            } else if (attr is IPythonMethodDescriptor md) {
                return GetCached(attr, () => {
                    if (md.IsBound) {
                        return new BuiltinFunctionInfo(md.Function, this);
                    } else {
                        return new BuiltinMethodInfo(md, this);
                    }
                }) ?? _noneInst;
            } else if (attr is IPythonBoundFunction pbf) {
                return GetCached(attr, () => new BoundBuiltinMethodInfo(pbf, this)) ?? _noneInst;
            } else if (attr is IBuiltinProperty bp) {
                return GetCached(attr, () => new BuiltinPropertyInfo(bp, this)) ?? _noneInst;
            } else if (attr is IPythonModule pm) {
                return Modules.GetBuiltinModule(pm);
            } else if (attr is IPythonEvent pe) {
                return GetCached(attr, () => new BuiltinEventInfo(pe, this)) ?? _noneInst;
            } else if (attr is IPythonConstant ||
                       attrType == typeof(bool) || attrType == typeof(int) || attrType == typeof(Complex) ||
                       attrType == typeof(string) || attrType == typeof(long) || attrType == typeof(double)) {
                return GetConstant(attr).First();
            } else if (attr is IMemberContainer mc) {
                return GetCached(attr, () => new ReflectedNamespace(mc, this));
            } else if (attr is IPythonMultipleMembers mm) {
                var members = mm.Members;
                return GetCached(attr, () =>
                    MultipleMemberInfo.Create(members.Select(GetAnalysisValueFromObjects)).FirstOrDefault() ??
                        ClassInfos[BuiltinTypeId.NoneType].Instance
                );
            } else {
                var pyAttrType = GetTypeFromObject(attr);
                Debug.Assert(pyAttrType != null);
                return GetBuiltinType(pyAttrType).Instance;
            }
        }

        internal IDictionary<string, IAnalysisSet> GetAllMembers(IMemberContainer container, IModuleContext moduleContext) {
            var names = container.GetMemberNames(moduleContext);
            var result = new Dictionary<string, IAnalysisSet>();
            foreach (var name in names) {
                result[name] = GetAnalysisValueFromObjects(container.GetMember(moduleContext, name));
            }
            var children = (container as IModule)?.GetChildrenPackages(moduleContext);
            if (children?.Any() ?? false) {
                foreach (var child in children) {
                    IAnalysisSet existing;
                    if (result.TryGetValue(child.Key, out existing)) {
                        result[child.Key] = existing.Add(child.Value);
                    } else {
                        result[child.Key] = child.Value;
                    }
                }
            }

            return result;
        }

        internal ModuleTable Modules { get; }

        internal ConcurrentDictionary<string, ModuleInfo> ModulesByFilename { get; }

        public bool TryGetProjectEntryByPath(string path, out IProjectEntry projEntry) {
            ModuleInfo modInfo;
            if (ModulesByFilename.TryGetValue(path, out modInfo)) {
                projEntry = modInfo.ProjectEntry;
                return true;
            }

            projEntry = null;
            return false;
        }

        internal IAnalysisSet GetConstant(object value) {
            object key = value ?? _nullKey;
            return GetCached(key, () => {
                var constant = value as IPythonConstant;
                var constantType = constant?.Type;
                var av = GetAnalysisValueFromObjectsThrowOnNull(constantType ?? GetTypeFromObject(value));

                if (av is ConstantInfo ci) {
                    return ci;
                }

                if (av is BuiltinClassInfo bci) {
                    if (constant == null) {
                        return new ConstantInfo(bci, value, PythonMemberType.Constant);
                    }
                    return bci.Instance;
                }
                return _noneInst;
            }) ?? _noneInst;
        }

        private static void Update<K, V>(IDictionary<K, V> dict, IDictionary<K, V> newValues) {
            foreach (var kvp in newValues) {
                dict[kvp.Key] = kvp.Value;
            }
        }

        internal IPythonType GetTypeFromObject(object value) {
            if (value == null) {
                return Types[BuiltinTypeId.NoneType];
            }

            var astConst = value as IPythonConstant;
            if (astConst != null) {
                return Types[astConst.Type?.TypeId ?? BuiltinTypeId.Object] ?? Types[BuiltinTypeId.Object];
            }

            switch (Type.GetTypeCode(value.GetType())) {
                case TypeCode.Boolean: return Types[BuiltinTypeId.Bool];
                case TypeCode.Double: return Types[BuiltinTypeId.Float];
                case TypeCode.Int32: return Types[BuiltinTypeId.Int];
                case TypeCode.String: return Types[BuiltinTypeId.Unicode];
                case TypeCode.Object:
                    if (value.GetType() == typeof(Complex)) {
                        return Types[BuiltinTypeId.Complex];
                    } else if (value.GetType() == typeof(AsciiString)) {
                        return Types[BuiltinTypeId.Bytes];
                    } else if (value.GetType() == typeof(BigInteger)) {
                        return Types[BuiltinTypeId.Long];
                    } else if (value.GetType() == typeof(Ellipsis)) {
                        return Types[BuiltinTypeId.Ellipsis];
                    }
                    break;
            }

            Debug.Fail("unsupported constant type <{0}> value '{1}'".FormatInvariant(value.GetType().FullName, value));
            return Types[BuiltinTypeId.Object];
        }

        internal BuiltinClassInfo MakeGenericType(IAdvancedPythonType clrType, params IPythonType[] clrIndexType) {
            var res = clrType.MakeGenericType(clrIndexType);

            return (BuiltinClassInfo)GetAnalysisValueFromObjects(res);
        }

        #endregion

        #region IGroupableAnalysisProject Members

        public void AnalyzeQueuedEntries(CancellationToken cancel) {
            if (cancel.IsCancellationRequested) {
                return;
            }

            if (_builtinModule == null) {
                Debug.Fail("Used analyzer without reloading modules");
                ReloadModulesAsync(cancel).WaitAndUnwrapExceptions();
            }

            var ddg = new DDG();
            ddg.Analyze(Queue, cancel, _reportQueueSize, _reportQueueInterval);
            foreach (ProjectEntry entry in ddg.AnalyzedEntries) {
                entry.SetCompleteAnalysis();
            }
        }

        #endregion

        /// <summary>
        /// Specifies a callback to invoke to provide feedback on the number of
        /// items being processed.
        /// </summary>
        public void SetQueueReporting(Action<int> reportFunction, int interval = 1) {
            _reportQueueSize = reportFunction;
            _reportQueueInterval = interval;
        }

        public IReadOnlyList<string> GetSearchPaths() => _searchPaths.AsLockedEnumerable().ToArray();

        /// <summary>
        /// Sets the search paths for this analyzer, invoking callbacks for any
        /// path added or removed.
        /// </summary>
        public void SetSearchPaths(IEnumerable<string> paths) {
            lock (_searchPaths) {
                _searchPaths.Clear();
                _searchPaths.AddRange(paths.MaybeEnumerate());
            }
            SearchPathsChanged?.Invoke(this, EventArgs.Empty);
        }

        public IReadOnlyList<string> GetTypeStubPaths() => _typeStubPaths.AsLockedEnumerable().ToArray();

        /// <summary>
        /// Sets the type stub search paths for this analyzer, invoking callbacks for any
        /// path added or removed.
        /// </summary>
        public void SetTypeStubPaths(IEnumerable<string> paths) {
            lock (_typeStubPaths) {
                _typeStubPaths.Clear();
                _typeStubPaths.AddRange(paths.MaybeEnumerate());
            }
            SearchPathsChanged?.Invoke(this, EventArgs.Empty);
        }

        /// <summary>
        /// Event fired when the analysis directories have changed.  
        /// 
        /// This event can be fired on any thread.
        /// 
        /// New in 1.1.
        /// </summary>
        public event EventHandler SearchPathsChanged;

        #region IDisposable Members

        public void Dispose() {
            Dispose(true);
            GC.SuppressFinalize(this);
        }

        protected virtual void Dispose(bool disposing) {
            if (disposing) {
                Queue.Clear();
                if (_disposeInterpreter) {
                    var interpreter = Interpreter as IDisposable;
                    interpreter?.Dispose();
                }
                // Try and acquire the lock before disposing. This helps avoid
                // some (non-fatal) exceptions.
                try {
                    _reloadLock.Wait(TimeSpan.FromSeconds(10));
                    _reloadLock.Dispose();
                } catch (ObjectDisposedException) {
                }
            }
        }

        ~PythonAnalyzer() {
            Dispose(false);
        }
        #endregion

        internal AggregateProjectEntry GetAggregate(params IProjectEntry[] aggregating) {
            Debug.Assert(new HashSet<IProjectEntry>(aggregating).Count == aggregating.Length);

            SortAggregates(aggregating);

            return GetAggregateWorker(aggregating);
        }

        private static void SortAggregates(IProjectEntry[] aggregating) {
            Array.Sort(aggregating, (x, y) => x.GetHashCode() - y.GetHashCode());
        }

        internal AggregateProjectEntry GetAggregate(HashSet<IProjectEntry> from, IProjectEntry with) {
            Debug.Assert(!from.Contains(with));

            IProjectEntry[] all = new IProjectEntry[from.Count + 1];
            from.CopyTo(all);
            all[from.Count] = with;

            SortAggregates(all);

            return GetAggregateWorker(all);
        }

        internal void ClearAggregate(AggregateProjectEntry entry) {
            var aggregating = entry._aggregating.ToArray();
            SortAggregates(aggregating);

            _aggregates.Remove(aggregating);
        }

        private AggregateProjectEntry GetAggregateWorker(IProjectEntry[] all) {
            AggregateProjectEntry agg;
            if (!_aggregates.TryGetValue(all, out agg)) {
                _aggregates[all] = agg = new AggregateProjectEntry(new HashSet<IProjectEntry>(all));

                foreach (var proj in all) {
                    IAggregateableProjectEntry aggretable = proj as IAggregateableProjectEntry;
                    if (aggretable != null) {
                        aggretable.AggregatedInto(agg);
                    }
                }
            }

            return agg;
        }

        class AggregateComparer : IEqualityComparer<IProjectEntry[]> {
            public static AggregateComparer Instance = new AggregateComparer();

            public bool Equals(IProjectEntry[] x, IProjectEntry[] y) {
                if (x.Length != y.Length) {
                    return false;
                }
                for (int i = 0; i < x.Length; i++) {
                    if (x[i] != y[i]) {
                        return false;
                    }
                }
                return true;
            }

            public int GetHashCode(IProjectEntry[] obj) {
                int res = 0;
                for (int i = 0; i < obj.Length; i++) {
                    res ^= obj[i].GetHashCode();
                }
                return res;
            }
        }

    }
}<|MERGE_RESOLUTION|>--- conflicted
+++ resolved
@@ -35,12 +35,8 @@
     /// Performs analysis of multiple Python code files and enables interrogation of the resulting analysis.
     /// </summary>
     public partial class PythonAnalyzer : IPythonAnalyzer, IDisposable {
-<<<<<<< HEAD
-        public const string PythonAnalysisSource = "Python (analysis)";
+        public const string PythonAnalysisSource = "Python";
         internal const string AnnotationsModuleSuffix = "__pyi__";
-=======
-        public const string PythonAnalysisSource = "Python";
->>>>>>> d003732c
         private static object _nullKey = new object();
 
         private readonly bool _disposeInterpreter;
