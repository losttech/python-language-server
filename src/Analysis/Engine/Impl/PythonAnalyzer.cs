// Python Tools for Visual Studio
// Copyright(c) Microsoft Corporation
// All rights reserved.
// 
// Licensed under the Apache License, Version 2.0 (the License); you may not use
// this file except in compliance with the License. You may obtain a copy of the
// License at http://www.apache.org/licenses/LICENSE-2.0
// 
// THIS CODE IS PROVIDED ON AN  *AS IS* BASIS, WITHOUT WARRANTIES OR CONDITIONS
// OF ANY KIND, EITHER EXPRESS OR IMPLIED, INCLUDING WITHOUT LIMITATION ANY
// IMPLIED WARRANTIES OR CONDITIONS OF TITLE, FITNESS FOR A PARTICULAR PURPOSE,
// MERCHANTABLITY OR NON-INFRINGEMENT.
// 
// See the Apache Version 2.0 License for specific language governing
// permissions and limitations under the License.

using System;
using System.Collections.Concurrent;
using System.Collections.Generic;
using System.Diagnostics;
using System.Diagnostics.Contracts;
using System.Linq;
using System.Numerics;
using System.Threading;
using System.Threading.Tasks;
using Microsoft.PythonTools.Analysis.Analyzer;
using Microsoft.PythonTools.Analysis.DependencyResolution;
using Microsoft.PythonTools.Analysis.Infrastructure;
using Microsoft.PythonTools.Analysis.Values;
using Microsoft.PythonTools.Interpreter;
using Microsoft.PythonTools.Parsing;
using Microsoft.PythonTools.Parsing.Ast;

namespace Microsoft.PythonTools.Analysis {
    /// <summary>
    /// Performs analysis of multiple Python code files and enables interrogation of the resulting analysis.
    /// </summary>
    public partial class PythonAnalyzer : IPythonAnalyzer, IDisposable {
        public const string PythonAnalysisSource = "Python";
        private static object _nullKey = new object();

        private readonly bool _disposeInterpreter;
        private readonly PathResolver _pathResolver;
        private readonly HashSet<ModuleInfo> _modulesWithUnresolvedImports = new HashSet<ModuleInfo>();
        private readonly object _modulesWithUnresolvedImportsLock = new object();
        private readonly Dictionary<object, AnalysisValue> _itemCache = new Dictionary<object, AnalysisValue>();
        private readonly SemaphoreSlim _reloadLock = new SemaphoreSlim(1, 1);
        private readonly Dictionary<IProjectEntry, Dictionary<Node, Diagnostic>> _diagnostics = new Dictionary<IProjectEntry, Dictionary<Node, Diagnostic>>();
        private readonly List<string> _searchPaths = new List<string>();
        private readonly List<string> _typeStubPaths = new List<string>();
        private readonly Dictionary<string, List<SpecializationInfo>> _specializationInfo = new Dictionary<string, List<SpecializationInfo>>();  // delayed specialization information, for modules not yet loaded...

        internal readonly string _builtinName;
        internal BuiltinModule _builtinModule;
        internal ConstantInfo _noneInst;
        internal readonly IModuleContext _defaultContext;
        internal readonly AnalysisUnit _evalUnit;   // a unit used for evaluating when we don't otherwise have a unit available

        private IKnownPythonTypes _knownTypes;
        private Action<int> _reportQueueSize;
        private int _reportQueueInterval;
        private AnalysisLimits _limits = AnalysisLimits.GetDefaultLimits();
        private Dictionary<IProjectEntry[], AggregateProjectEntry> _aggregates = new Dictionary<IProjectEntry[], AggregateProjectEntry>(AggregateComparer.Instance);

        /// <summary>
        /// Creates a new analyzer that is ready for use.
        /// </summary>
        public static async Task<PythonAnalyzer> CreateAsync(
            IPythonInterpreterFactory factory,
            IPythonInterpreter interpreter = null,
            CancellationToken token = default(CancellationToken)
        ) {
            var res = new PythonAnalyzer(factory, interpreter);
            try {
                await res.ReloadModulesAsync(token).ConfigureAwait(false);
                var r = res;
                res = null;
                return r;
            } finally {
                if (res != null) {
                    res.Dispose();
                }
            }
        }

        // Test helper method
        internal static PythonAnalyzer CreateSynchronously(
            IPythonInterpreterFactory factory,
            IPythonInterpreter interpreter = null
        ) {
            var res = new PythonAnalyzer(factory, interpreter);
            try {
                res.ReloadModulesAsync(CancellationToken.None).WaitAndUnwrapExceptions();
                var r = res;
                res = null;
                return r;
            } finally {
                if (res != null) {
                    res.Dispose();
                }
            }
        }

        /// <summary>
        /// Creates a new analyzer that is not ready for use. You must call and
        /// wait for <see cref="ReloadModulesAsync"/> to complete before using.
        /// </summary>
        public static PythonAnalyzer Create(IPythonInterpreterFactory factory, IPythonInterpreter interpreter = null) 
            => new PythonAnalyzer(factory, interpreter);

        internal PythonAnalyzer(IPythonInterpreterFactory factory, IPythonInterpreter pythonInterpreter) {
            InterpreterFactory = factory;
            LanguageVersion = factory.GetLanguageVersion();
            _pathResolver = new PathResolver(LanguageVersion);
            _disposeInterpreter = pythonInterpreter == null;
            Interpreter = pythonInterpreter ?? factory.CreateInterpreter();

            _builtinName = BuiltinTypeId.Unknown.GetModuleName(LanguageVersion);
            Modules = new ModuleTable(this, Interpreter);
            ModulesByFilename = new ConcurrentDictionary<string, ModuleInfo>(StringComparer.OrdinalIgnoreCase);

            Limits = AnalysisLimits.GetDefaultLimits();
            Queue = new Deque<AnalysisUnit>();

            _defaultContext = Interpreter.CreateModuleContext();

            _evalUnit = new AnalysisUnit(null, null, new ModuleInfo("$global", new ProjectEntry(this, "$global", String.Empty, null, null), _defaultContext).Scope, true);
            AnalysisLog.NewUnit(_evalUnit);
        }

        private async Task LoadKnownTypesAsync(CancellationToken token) {
            _itemCache.Clear();

            var fallback = new FallbackBuiltinModule(LanguageVersion);

            var moduleRef = await Modules.TryImportAsync(_builtinName, token).ConfigureAwait(false);
            if (moduleRef != null) {
                _builtinModule = (BuiltinModule)moduleRef.Module;
            } else {
                _builtinModule = new BuiltinModule(fallback, this);
                Modules.SetModule(_builtinName, BuiltinModule);
            }
            _builtinModule.InterpreterModule.Imported(_defaultContext);

            Modules.AddBuiltinModuleWrapper("sys", SysModuleInfo.Wrap);
            Modules.AddBuiltinModuleWrapper("typing", TypingModuleInfo.Wrap);

            _knownTypes = KnownTypes.Create(this, fallback);

            _noneInst = (ConstantInfo)GetCached(
                _nullKey,
                () => new ConstantInfo(ClassInfos[BuiltinTypeId.NoneType], null, PythonMemberType.Constant)
            );

            AddBuiltInSpecializations();
        }

        /// <summary>
        /// Reloads the modules from the interpreter.
        /// 
        /// This method should be called on the analysis thread and is usually invoked
        /// when the interpreter signals that it's modules have changed.
        /// </summary>
        public async Task ReloadModulesAsync(CancellationToken token = default(CancellationToken)) {
            if (!_reloadLock.Wait(0)) {
                // If we don't lock immediately, wait for the current reload to
                // complete and then return.
                await _reloadLock.WaitAsync(token).ConfigureAwait(false);
                _reloadLock.Release();
                return;
            }

            try {
                // Cancel outstanding analysis
                Queue.Clear(); 
                // Tell factory to clear cached modules. This also clears the interpreter data.
                InterpreterFactory.NotifyImportNamesChanged();
                // Now initialize the interpreter
                Interpreter.Initialize(this);
                // Reload importable modules
                Modules.Reload();
                // Load known types from the selected interpreter
                await LoadKnownTypesAsync(token);
                // Re-initialize module variables
                foreach (var mod in ModulesByFilename.Values) {
                    mod.Clear();
                    mod.EnsureModuleVariables(this);
                }
            } finally {
                _reloadLock.Release();
            }
        }

        #region Public API

        public PythonLanguageVersion LanguageVersion { get; }

        /// <summary>
        /// Adds a new module of code to the list of available modules and returns a ProjectEntry object.
        /// 
        /// This method is thread safe.
        /// </summary>
        /// <param name="moduleName">The name of the module; used to associate with imports</param>
        /// <param name="filePath">The path to the file on disk</param>
        /// <param name="cookie">An application-specific identifier for the module</param>
        /// <returns>The project entry for the new module.</returns>
        public IPythonProjectEntry AddModule(string moduleName, string filePath, Uri documentUri = null, IAnalysisCookie cookie = null) {
            if (documentUri == null || documentUri.Scheme != "python") {
                _pathResolver.AddModulePath(filePath);
            }

            var entry = new ProjectEntry(this, moduleName, filePath, documentUri, cookie);

            if (moduleName != null) {
                Modules.SetModule(moduleName, entry.MyScope);
                DoDelayedSpecialization(moduleName);
            }
            if (filePath != null) {
                ModulesByFilename[filePath] = entry.MyScope;
            }
            return entry;
        }

<<<<<<< HEAD
=======
        /// <summary>
        /// Associates an existing module with a new name.
        /// </summary>
        /// <remarks>New in 2.1</remarks>
        public void AddModuleAlias(string moduleName, string moduleAlias) {
            if (Modules.TryImport(moduleName, out var modRef)) {
                Modules[moduleAlias] = modRef;
            }
        }

>>>>>>> d3c895d3
        public void RemoveModule(IProjectEntry entry) => RemoveModule(entry, null);

        /// <summary>
        /// Removes the specified project entry from the current analysis.
        /// 
        /// This method is thread safe.
        /// </summary>
        /// <param name="entry">The entry to remove.</param>
        /// <param name="onImporter">Action to perform on each module that
        /// had imported the one being removed.</param>
        public void RemoveModule(IProjectEntry entry, Action<IPythonProjectEntry> onImporter) {
            if (entry == null) {
                throw new ArgumentNullException(nameof(entry));
            }
            Contract.EndContractBlock();

            var pyEntry = entry as IPythonProjectEntry;
            IPythonProjectEntry[] importers = null;
            if (!string.IsNullOrEmpty(pyEntry?.ModuleName)) {
                importers = GetEntriesThatImportModule(pyEntry.ModuleName, false).ToArray();
            }

            if (!string.IsNullOrEmpty(entry.FilePath) && ModulesByFilename.TryRemove(entry.FilePath, out var moduleInfo)) {
                lock (_modulesWithUnresolvedImportsLock) {
                    _modulesWithUnresolvedImports.Remove(moduleInfo);
                }
            }

            entry.Dispose();
            ClearDiagnostics(entry);

            if (onImporter == null) {
                onImporter = e => e.Analyze(CancellationToken.None, enqueueOnly: true);
            }

            if (!string.IsNullOrEmpty(pyEntry?.ModuleName)) {
                Modules.TryRemove(pyEntry.ModuleName, out var _);
                foreach (var e in importers.MaybeEnumerate()) {
                    onImporter(e);
                }
            }
        }

        /// <summary>
        /// Returns a sequence of project entries that import the specified
        /// module. The sequence will be empty if the module is unknown.
        /// </summary>
        /// <param name="moduleName">
        /// The absolute name of the module. This should never end with
        /// '__init__'.
        /// </param>
        public IEnumerable<IPythonProjectEntry> GetEntriesThatImportModule(string moduleName, bool includeUnresolved) {
            var entries = new List<IPythonProjectEntry>();
            if (Modules.TryImport(moduleName, out var modRef) && modRef.HasReferences) {
                entries.AddRange(modRef.References.Select(m => m.ProjectEntry).OfType<IPythonProjectEntry>());
            }

            if (includeUnresolved) {
                // Have to iterate over modules with unresolved imports to find
                // ephemeral references.
                lock (_modulesWithUnresolvedImportsLock) {
                    foreach (var module in _modulesWithUnresolvedImports) {
                        if (module.GetAllUnresolvedModules().Contains(moduleName)) {
                            entries.Add(module.ProjectEntry);
                        }
                    }
                }
            }

            return entries;
        }

        /// <summary>
        /// Returns a sequence of absolute module names that, if available,
        /// would resolve one or more unresolved references.
        /// </summary>
        internal ISet<string> GetAllUnresolvedModuleNames() {
            var set = new HashSet<string>(StringComparer.Ordinal);
            lock (_modulesWithUnresolvedImportsLock) {
                foreach (var module in _modulesWithUnresolvedImports) {
                    set.UnionWith(module.GetAllUnresolvedModules());
                }
            }
            return set;
        }

        internal void ModuleHasUnresolvedImports(ModuleInfo module, bool hasUnresolvedImports) {
            lock (_modulesWithUnresolvedImportsLock) {
                if (hasUnresolvedImports) {
                    _modulesWithUnresolvedImports.Add(module);
                } else {
                    _modulesWithUnresolvedImports.Remove(module);
                }
            }
        }

        /// <summary>
        /// Returns true if a module has been imported.
        /// </summary>
        /// <param name="importFrom">
        /// The entry of the module doing the import. If null, the module name
        /// is resolved as an absolute name.
        /// </param>
        /// <param name="relativeModuleName">
        /// The absolute or relative name of the module. If a relative name is 
        /// passed here, <paramref name="importFrom"/> must be provided.
        /// </param>
        /// <param name="absoluteImports">
        /// True if Python 2.6/3.x style imports should be used.
        /// </param>
        /// <returns>
        /// True if the module was imported during analysis; otherwise, false.
        /// </returns>
        public bool IsModuleResolved(IPythonProjectEntry importFrom, string relativeModuleName, bool absoluteImports) {
            var unresolved = importFrom.GetModuleInfo()?.GetAllUnresolvedModules();
            if (unresolved == null || unresolved.Count == 0) {
                return true;
            }
            var names = ModuleResolver.ResolvePotentialModuleNames(importFrom, relativeModuleName, absoluteImports);
            return names.All(n => !unresolved.Contains(n));
        }

        /// <summary>
        /// Gets a top-level list of all the available modules as a list of MemberResults.
        /// </summary>
        /// <returns></returns>
        public IMemberResult[] GetModules() {
            var d = new Dictionary<string, List<ModuleLoadState>>();
            foreach (var keyValue in Modules.GetModuleStates()) {
                var modName = keyValue.Key;
                var moduleRef = keyValue.Value;

                if (string.IsNullOrWhiteSpace(modName) || modName.Contains(".")) {
                    continue;
                }

                if (moduleRef.IsValid) {
                    if (!d.TryGetValue(modName, out var l)) {
                        d[modName] = l = new List<ModuleLoadState>();
                    }
                    if (moduleRef.HasModule) {
                        // The REPL shows up here with value=None
                        l.Add(moduleRef);
                    }
                }
            }

            return ModuleDictToMemberResult(d);
        }

        private static IMemberResult[] ModuleDictToMemberResult(Dictionary<string, List<ModuleLoadState>> d) {
            var result = new IMemberResult[d.Count];
            var pos = 0;
            foreach (var kvp in d) {
                var lazyEnumerator = new LazyModuleEnumerator(kvp.Value);
                result[pos++] = new MemberResult(
                    kvp.Key,
                    lazyEnumerator.GetLazyModules,
                    lazyEnumerator.GetModuleType
                );
            }
            return result;
        }

        class LazyModuleEnumerator {
            private readonly List<ModuleLoadState> _loaded;

            public LazyModuleEnumerator(List<ModuleLoadState> loaded) {
                _loaded = loaded;
            }

            public IEnumerable<AnalysisValue> GetLazyModules() {
                foreach (var value in _loaded) {
                    yield return new SyntheticDefinitionInfo(
                        value.Name,
                        null,
                        string.IsNullOrEmpty(value.MaybeSourceFile) ?
                            Enumerable.Empty<LocationInfo>() :
                            new[] { new LocationInfo(value.MaybeSourceFile, null, 0, 0) }
                    );
                }
            }

            public PythonMemberType GetModuleType() {
                PythonMemberType? type = null;
                foreach (var value in _loaded) {
                    if (type == null) {
                        type = value.MemberType;
                    } else if (type != value.MemberType) {
                        type = PythonMemberType.Multiple;
                        break;
                    }
                }
                return type ?? PythonMemberType.Unknown;
            }
        }

        /// <summary>
        /// Searches all modules which match the given name and searches in the modules
        /// for top-level items which match the given name.  Returns a list of all the
        /// available names fully qualified to their name.  
        /// </summary>
        /// <param name="name"></param>
        public IEnumerable<ExportedMemberInfo> FindNameInAllModules(string name) {
            string pkgName;

            if (Interpreter is ICanFindModuleMembers finder) {
                foreach (var modName in finder.GetModulesNamed(name)) {
                    var dot = modName.LastIndexOf('.');
                    if (dot < 0) {
                        yield return new ExportedMemberInfo(null, modName);
                    } else {
                        yield return new ExportedMemberInfo(modName.Remove(dot), modName.Substring(dot + 1));
                    }
                }

                foreach (var modName in finder.GetModulesContainingName(name)) {
                    yield return new ExportedMemberInfo(modName, name);
                }

                // Scan added modules directly
                foreach (var mod in ModulesByFilename.Values) {
                    if (mod.Name == name) {
                        yield return new ExportedMemberInfo(null, mod.Name);
                    } else if (GetPackageNameIfMatch(name, mod.Name, out pkgName)) {
                        yield return new ExportedMemberInfo(pkgName, name);
                    }

                    if (mod.IsMemberDefined(_defaultContext, name)) {
                        yield return new ExportedMemberInfo(mod.Name, name);
                    }
                }

                yield break;
            }

            // provide module names first
            foreach (var keyValue in Modules.GetModuleStates()) {
                var modName = keyValue.Key;
                var moduleRef = keyValue.Value;

                if (moduleRef.IsValid) {
                    // include modules which can be imported
                    if (modName == name) {
                        yield return new ExportedMemberInfo(null, modName);
                    } else if (GetPackageNameIfMatch(name, modName, out pkgName)) {
                        yield return new ExportedMemberInfo(pkgName, name);
                    }
                }
            }

            foreach (var modName in Interpreter.GetModuleNames()) {
                if (modName == name) {
                    yield return new ExportedMemberInfo(null, modName);
                } else if (GetPackageNameIfMatch(name, modName, out pkgName)) {
                    yield return new ExportedMemberInfo(pkgName, name);
                }
            }

            // then include imported module members
            foreach (var keyValue in Modules.GetModuleStates()) {
                var modName = keyValue.Key;
                var moduleRef = keyValue.Value;

                if (moduleRef.IsValid && moduleRef.ModuleContainsMember(_defaultContext, name)) {
                    yield return new ExportedMemberInfo(modName, name);
                }
            }
        }

        private static bool GetPackageNameIfMatch(string name, string fullName, out string packageName) {
            var lastDot = fullName.LastIndexOf('.');
            if (lastDot < 0) {
                packageName = null;
                return false;
            }

            packageName = fullName.Remove(lastDot);
            return String.Compare(fullName, lastDot + 1, name, 0, name.Length, StringComparison.Ordinal) == 0;
        }

        /// <summary>
        /// Returns the interpreter that the analyzer is using.
        /// 
        /// This property is thread safe.
        /// </summary>
        public IPythonInterpreter Interpreter { get; }

        /// <summary>
        /// Returns the interpreter factory that the analyzer is using.
        /// </summary>
        public IPythonInterpreterFactory InterpreterFactory { get; }

        /// <summary>
        /// returns the MemberResults associated with modules in the specified
        /// list of names.  The list of names is the path through the module, for example
        /// ['System', 'Runtime']
        /// </summary>
        /// <returns></returns>
        public IMemberResult[] GetModuleMembers(IModuleContext moduleContext, string[] names, bool includeMembers = false) {
            if (Modules.TryImport(names[0], out var moduleRef)) {
                if (moduleRef.Module is IModule module) {
                    return GetModuleMembers(moduleContext, names, includeMembers, module);
                }

            }

            return new IMemberResult[0];
        }

        internal static IMemberResult[] GetModuleMembers(IModuleContext moduleContext, string[] names, bool includeMembers, IModule module) {
            for (var i = 1; i < names.Length && module != null; i++) {
                module = module.GetChildPackage(moduleContext, names[i]);
            }

            if (module != null) {
                var result = new Dictionary<string, List<IAnalysisSet>>();
                if (includeMembers) {
                    foreach (var keyValue in module.GetAllMembers(moduleContext)) {
                        if (!result.TryGetValue(keyValue.Key, out var results)) {
                            result[keyValue.Key] = results = new List<IAnalysisSet>();
                        }
                        results.Add(keyValue.Value);
                    }
                    return MemberDictToMemberResult(result);
                } else {
                    foreach (var child in module.GetChildrenPackages(moduleContext)) {
                        if (!result.TryGetValue(child.Key, out var results)) {
                            result[child.Key] = results = new List<IAnalysisSet>();
                        }
                        results.Add(child.Value);
                    }
                    foreach (var keyValue in module.GetAllMembers(moduleContext)) {
                        var anyModules = false;
                        foreach (var ns in keyValue.Value.OfType<MultipleMemberInfo>()) {
                            if (ns.Members.OfType<IModule>().Any(mod => !(mod is MultipleMemberInfo))) {
                                anyModules = true;
                                break;
                            }
                        }
                        if (anyModules) {
                            if (!result.TryGetValue(keyValue.Key, out var results)) {
                                result[keyValue.Key] = results = new List<IAnalysisSet>();
                            }
                            results.Add(keyValue.Value);
                        }
                    }
                    return MemberDictToMemberResult(result);
                }
            }
            return new IMemberResult[0];
        }

        private static IMemberResult[] MemberDictToMemberResult(Dictionary<string, List<IAnalysisSet>> results) 
            => results.Select(r => new MemberResult(r.Key, r.Value.SelectMany()) as IMemberResult).ToArray();

        /// <summary>
        /// Gets the list of directories which should be analyzed.
        /// This property is thread safe.
        /// </summary>
        public IEnumerable<string> AnalysisDirectories => _searchPaths.AsLockedEnumerable().ToArray();

        /// <summary>
        /// Gets the list of directories which should be searched for type stubs.
        /// This property is thread safe.
        /// </summary>
        public IEnumerable<string> TypeStubDirectories => _typeStubPaths.AsLockedEnumerable().ToArray();

        public AnalysisLimits Limits {
            get => _limits;
            set {
                value = value ?? AnalysisLimits.GetDefaultLimits();
                var limits = _limits;
                _limits = value;

                if (limits.UseTypeStubPackages ^ _limits.UseTypeStubPackages
                    || limits.UseTypeStubPackagesExclusively ^ _limits.UseTypeStubPackagesExclusively) {
                    SearchPathsChanged?.Invoke(this, EventArgs.Empty);
                }
            }
        }

        public bool EnableDiagnostics { get; set; }

        public void AddDiagnostic(Node node, AnalysisUnit unit, string message, DiagnosticSeverity severity, string code = null) {
            if (!EnableDiagnostics) {
                return;
            }

            lock (_diagnostics) {
                if (!_diagnostics.TryGetValue(unit.ProjectEntry, out var diags)) {
                    _diagnostics[unit.ProjectEntry] = diags = new Dictionary<Node, Diagnostic>();
                }
                diags[node] = new Diagnostic {
                    message = message,
                    range = node.GetSpan(unit.ProjectEntry.Tree),
                    severity = severity,
                    code = code,
                    source = PythonAnalysisSource
                };
            }
        }

        public IReadOnlyList<Diagnostic> GetDiagnostics(IProjectEntry entry) {
            lock (_diagnostics) {
                if (_diagnostics.TryGetValue(entry, out var diags)) {
                    return diags.OrderBy(kv => kv.Key.StartIndex).Select(kv => kv.Value).ToArray();
                }
            }
            return Array.Empty<Diagnostic>();
        }

        public IReadOnlyDictionary<IProjectEntry, IReadOnlyList<Diagnostic>> GetAllDiagnostics() {
            var res = new Dictionary<IProjectEntry, IReadOnlyList<Diagnostic>>();
            lock (_diagnostics) {
                foreach (var kv in _diagnostics) {
                    res[kv.Key] = kv.Value.OrderBy(d => d.Key.StartIndex).Select(d => d.Value).ToArray();
                }
            }
            return res;
        }

        public void ClearDiagnostic(Node node, AnalysisUnit unit, string code = null) {
            if (!EnableDiagnostics) {
                return;
            }

            lock (_diagnostics) {
                if (_diagnostics.TryGetValue(unit.ProjectEntry, out var diags) && diags.TryGetValue(node, out var d)) {
                    if (code == null || d.code == code) {
                        diags.Remove(node);
                    }
                }
            }
        }

        public void ClearDiagnostics(IProjectEntry entry) {
            lock (_diagnostics) {
                _diagnostics.Remove(entry);
            }
        }
        #endregion

        #region Internal Implementation

        internal IKnownPythonTypes Types {
            get {
                if (_knownTypes != null) {
                    return _knownTypes;
                }
                throw new InvalidOperationException("Analyzer has not been initialized. Call ReloadModulesAsync() first.");
            }
        }

        internal IKnownClasses ClassInfos {
            get {
                if (_knownTypes != null) {
                    return (IKnownClasses)_knownTypes;
                }
                throw new InvalidOperationException("Analyzer has not been initialized. Call ReloadModulesAsync() first.");
            }
        }

        internal Deque<AnalysisUnit> Queue { get; }

        /// <summary>
        /// Returns the cached value for the provided key, creating it with
        /// <paramref name="maker"/> if necessary. If <paramref name="maker"/>
        /// attempts to get the same value, returns <c>null</c>.
        /// </summary>
        /// <param name="key">The identifier for the cached value.</param>
        /// <param name="maker">Function to create the value.</param>
        /// <returns>The cached value or <c>null</c>.</returns>
        internal AnalysisValue GetCached(object key, Func<AnalysisValue> maker) {
            if (!_itemCache.TryGetValue(key, out var result)) {
                // Set the key to prevent recursion
                _itemCache[key] = null;
                _itemCache[key] = result = maker();
            }
            return result;
        }

        internal BuiltinModule BuiltinModule => _builtinModule;

<<<<<<< HEAD
        internal PathResolverSnapshot CurrentPathResolver => _pathResolver.CurrentSnapshot;

        internal BuiltinInstanceInfo GetInstance(IPythonType type) {
            return GetBuiltinType(type).Instance;
        }
=======
        internal BuiltinInstanceInfo GetInstance(IPythonType type) => GetBuiltinType(type).Instance;
>>>>>>> d3c895d3

        internal BuiltinClassInfo GetBuiltinType(IPythonType type) => 
            (BuiltinClassInfo)GetCached(type,
                () => MakeBuiltinType(type)
            ) ?? ClassInfos[BuiltinTypeId.Object];

        private BuiltinClassInfo MakeBuiltinType(IPythonType type) {
            switch (type.TypeId) {
                case BuiltinTypeId.List: return new ListBuiltinClassInfo(type, this);
                case BuiltinTypeId.Tuple: return new TupleBuiltinClassInfo(type, this);
                case BuiltinTypeId.Object: return new ObjectBuiltinClassInfo(type, this);
                case BuiltinTypeId.Dict: return new DictBuiltinClassInfo(type, this);
                default: return new BuiltinClassInfo(type, this);
            }
        }

        internal IAnalysisSet GetAnalysisSetFromObjects(object objects) {
            if (!(objects is IEnumerable<object> typeList)) {
                return AnalysisSet.Empty;
            }
            return AnalysisSet.UnionAll(typeList.Select(GetAnalysisValueFromObjects));
        }

        internal IAnalysisSet GetAnalysisSetFromObjects(IEnumerable<IPythonType> typeList) {
            if (typeList == null) {
                return AnalysisSet.Empty;
            }
            return AnalysisSet.UnionAll(typeList.Select(GetAnalysisValueFromObjects));
        }

        internal AnalysisValue GetAnalysisValueFromObjectsThrowOnNull(object attr) {
            if (attr == null) {
                throw new ArgumentNullException(nameof(attr));
            }
            return GetAnalysisValueFromObjects(attr);
        }

        public AnalysisValue GetAnalysisValueFromObjects(object attr) {
            if (attr == null) {
                return _noneInst;
            }

            var attrType = attr.GetType();
            if (attr is IPythonType pt) {
                return GetBuiltinType(pt);
            } else if (attr is IPythonFunction pf) {
                return GetCached(attr, () => new BuiltinFunctionInfo(pf, this)) ?? _noneInst;
            } else if (attr is IPythonMethodDescriptor md) {
                return GetCached(attr, () => {
                    if (md.IsBound) {
                        return new BuiltinFunctionInfo(md.Function, this);
                    } else {
                        return new BuiltinMethodInfo(md, this);
                    }
                }) ?? _noneInst;
            } else if (attr is IPythonBoundFunction pbf) {
                return GetCached(attr, () => new BoundBuiltinMethodInfo(pbf, this)) ?? _noneInst;
            } else if (attr is IBuiltinProperty bp) {
                return GetCached(attr, () => new BuiltinPropertyInfo(bp, this)) ?? _noneInst;
            } else if (attr is IPythonModule pm) {
                return Modules.GetBuiltinModule(pm);
            } else if (attr is IPythonEvent pe) {
                return GetCached(attr, () => new BuiltinEventInfo(pe, this)) ?? _noneInst;
            } else if (attr is IPythonConstant ||
                       attrType == typeof(bool) || attrType == typeof(int) || attrType == typeof(Complex) ||
                       attrType == typeof(string) || attrType == typeof(long) || attrType == typeof(double)) {
                return GetConstant(attr).First();
            } else if (attr is IMemberContainer mc) {
                return GetCached(attr, () => new ReflectedNamespace(mc, this));
            } else if (attr is IPythonMultipleMembers mm) {
                var members = mm.Members;
                return GetCached(attr, () =>
                    MultipleMemberInfo.Create(members.Select(GetAnalysisValueFromObjects)).FirstOrDefault() ??
                        ClassInfos[BuiltinTypeId.NoneType].Instance
                );
            } else {
                var pyAttrType = GetTypeFromObject(attr);
                Debug.Assert(pyAttrType != null);
                return GetBuiltinType(pyAttrType).Instance;
            }
        }

        internal IDictionary<string, IAnalysisSet> GetAllMembers(IMemberContainer container, IModuleContext moduleContext) {
            var names = container.GetMemberNames(moduleContext);
            var result = new Dictionary<string, IAnalysisSet>();
            foreach (var name in names) {
                result[name] = GetAnalysisValueFromObjects(container.GetMember(moduleContext, name));
            }
            var children = (container as IModule)?.GetChildrenPackages(moduleContext);
            if (children?.Any() ?? false) {
                foreach (var child in children) {
                    if (result.TryGetValue(child.Key, out var existing)) {
                        result[child.Key] = existing.Add(child.Value);
                    } else {
                        result[child.Key] = child.Value;
                    }
                }
            }

            return result;
        }

        internal ModuleTable Modules { get; }

        internal ConcurrentDictionary<string, ModuleInfo> ModulesByFilename { get; }

        public bool TryGetProjectEntryByPath(string path, out IProjectEntry projEntry) {
            if (ModulesByFilename.TryGetValue(path, out var modInfo)) {
                projEntry = modInfo.ProjectEntry;
                return true;
            }

            projEntry = null;
            return false;
        }

        internal IAnalysisSet GetConstant(object value) {
            var key = value ?? _nullKey;
            return GetCached(key, () => {
                var constant = value as IPythonConstant;
                var constantType = constant?.Type;
                var av = GetAnalysisValueFromObjectsThrowOnNull(constantType ?? GetTypeFromObject(value));

                if (av is ConstantInfo ci) {
                    return ci;
                }

                if (av is BuiltinClassInfo bci) {
                    if (constant == null) {
                        return new ConstantInfo(bci, value, PythonMemberType.Constant);
                    }
                    return bci.Instance;
                }
                return _noneInst;
            }) ?? _noneInst;
        }

        private static void Update<K, V>(IDictionary<K, V> dict, IDictionary<K, V> newValues) {
            foreach (var kvp in newValues) {
                dict[kvp.Key] = kvp.Value;
            }
        }

        internal IPythonType GetTypeFromObject(object value) {
            if (value == null) {
                return Types[BuiltinTypeId.NoneType];
            }

            var astConst = value as IPythonConstant;
            if (astConst != null) {
                return Types[astConst.Type?.TypeId ?? BuiltinTypeId.Object] ?? Types[BuiltinTypeId.Object];
            }

            switch (Type.GetTypeCode(value.GetType())) {
                case TypeCode.Boolean: return Types[BuiltinTypeId.Bool];
                case TypeCode.Double: return Types[BuiltinTypeId.Float];
                case TypeCode.Int32: return Types[BuiltinTypeId.Int];
                case TypeCode.String: return Types[BuiltinTypeId.Unicode];
                case TypeCode.Object:
                    if (value.GetType() == typeof(Complex)) {
                        return Types[BuiltinTypeId.Complex];
                    } else if (value.GetType() == typeof(AsciiString)) {
                        return Types[BuiltinTypeId.Bytes];
                    } else if (value.GetType() == typeof(BigInteger)) {
                        return Types[BuiltinTypeId.Long];
                    } else if (value.GetType() == typeof(Ellipsis)) {
                        return Types[BuiltinTypeId.Ellipsis];
                    }
                    break;
            }

            Debug.Fail("unsupported constant type <{0}> value '{1}'".FormatInvariant(value.GetType().FullName, value));
            return Types[BuiltinTypeId.Object];
        }

        internal BuiltinClassInfo MakeGenericType(IAdvancedPythonType clrType, params IPythonType[] clrIndexType) {
            var res = clrType.MakeGenericType(clrIndexType);

            return (BuiltinClassInfo)GetAnalysisValueFromObjects(res);
        }

        #endregion

        #region IGroupableAnalysisProject Members

        public void AnalyzeQueuedEntries(CancellationToken cancel) {
            if (cancel.IsCancellationRequested) {
                return;
            }

            if (_builtinModule == null) {
                Debug.Fail("Used analyzer without reloading modules");
                ReloadModulesAsync(cancel).WaitAndUnwrapExceptions();
            }

            var ddg = new DDG();
            ddg.Analyze(Queue, cancel, _reportQueueSize, _reportQueueInterval);
            foreach (ProjectEntry entry in ddg.AnalyzedEntries) {
                entry.SetCompleteAnalysis();
            }
        }

        #endregion

        /// <summary>
        /// Specifies a callback to invoke to provide feedback on the number of
        /// items being processed.
        /// </summary>
        public void SetQueueReporting(Action<int> reportFunction, int interval = 1) {
            _reportQueueSize = reportFunction;
            _reportQueueInterval = interval;
        }

        public IReadOnlyList<string> GetSearchPaths() => _searchPaths.AsLockedEnumerable().ToArray();

        /// <summary>
        /// Sets the search paths for this analyzer, invoking callbacks for any
        /// path added or removed.
        /// </summary>
        public void SetSearchPaths(IEnumerable<string> paths) {
            lock (_searchPaths) {
                _searchPaths.Clear();
                _searchPaths.AddRange(paths.MaybeEnumerate());
                _pathResolver.UpdateRoots(_searchPaths);
            }
            SearchPathsChanged?.Invoke(this, EventArgs.Empty);
        }

        public IReadOnlyList<string> GetTypeStubPaths() => _typeStubPaths.AsLockedEnumerable().ToArray();

        /// <summary>
        /// Sets the type stub search paths for this analyzer, invoking callbacks for any
        /// path added or removed.
        /// </summary>
        public void SetTypeStubPaths(IEnumerable<string> paths) {
            lock (_typeStubPaths) {
                _typeStubPaths.Clear();
                _typeStubPaths.AddRange(paths.MaybeEnumerate());
            }
            SearchPathsChanged?.Invoke(this, EventArgs.Empty);
        }

        /// <summary>
        /// Event fired when the analysis directories have changed.  
        /// 
        /// This event can be fired on any thread.
        /// 
        /// New in 1.1.
        /// </summary>
        public event EventHandler SearchPathsChanged;

        #region IDisposable Members

        public void Dispose() {
            Dispose(true);
            GC.SuppressFinalize(this);
        }

        protected virtual void Dispose(bool disposing) {
            if (disposing) {
                Queue.Clear();
                if (_disposeInterpreter) {
                    var interpreter = Interpreter as IDisposable;
                    interpreter?.Dispose();
                }
                // Try and acquire the lock before disposing. This helps avoid
                // some (non-fatal) exceptions.
                try {
                    _reloadLock.Wait(TimeSpan.FromSeconds(10));
                    _reloadLock.Dispose();
                } catch (ObjectDisposedException) {
                }
            }
        }

        ~PythonAnalyzer() {
            Dispose(false);
        }
        #endregion

        internal AggregateProjectEntry GetAggregate(params IProjectEntry[] aggregating) {
            Debug.Assert(new HashSet<IProjectEntry>(aggregating).Count == aggregating.Length);

            SortAggregates(aggregating);

            return GetAggregateWorker(aggregating);
        }

        private static void SortAggregates(IProjectEntry[] aggregating) 
            => Array.Sort(aggregating, (x, y) => x.GetHashCode() - y.GetHashCode());

        internal AggregateProjectEntry GetAggregate(HashSet<IProjectEntry> from, IProjectEntry with) {
            Debug.Assert(!from.Contains(with));

            var all = new IProjectEntry[from.Count + 1];
            from.CopyTo(all);
            all[from.Count] = with;

            SortAggregates(all);

            return GetAggregateWorker(all);
        }

        internal void ClearAggregate(AggregateProjectEntry entry) {
            var aggregating = entry._aggregating.ToArray();
            SortAggregates(aggregating);

            _aggregates.Remove(aggregating);
        }

        private AggregateProjectEntry GetAggregateWorker(IProjectEntry[] all) {
            if (!_aggregates.TryGetValue(all, out var agg)) {
                _aggregates[all] = agg = new AggregateProjectEntry(new HashSet<IProjectEntry>(all));

                foreach (var proj in all) {
                    if (proj is IAggregateableProjectEntry aggretable) {
                        aggretable.AggregatedInto(agg);
                    }
                }
            }

            return agg;
        }

        class AggregateComparer : IEqualityComparer<IProjectEntry[]> {
            public static AggregateComparer Instance = new AggregateComparer();

            public bool Equals(IProjectEntry[] x, IProjectEntry[] y) {
                if (x.Length != y.Length) {
                    return false;
                }
                for (var i = 0; i < x.Length; i++) {
                    if (x[i] != y[i]) {
                        return false;
                    }
                }
                return true;
            }

            public int GetHashCode(IProjectEntry[] obj) {
                var res = 0;
                for (var i = 0; i < obj.Length; i++) {
                    res ^= obj[i].GetHashCode();
                }
                return res;
            }
        }

    }
}<|MERGE_RESOLUTION|>--- conflicted
+++ resolved
@@ -221,19 +221,6 @@
             return entry;
         }
 
-<<<<<<< HEAD
-=======
-        /// <summary>
-        /// Associates an existing module with a new name.
-        /// </summary>
-        /// <remarks>New in 2.1</remarks>
-        public void AddModuleAlias(string moduleName, string moduleAlias) {
-            if (Modules.TryImport(moduleName, out var modRef)) {
-                Modules[moduleAlias] = modRef;
-            }
-        }
-
->>>>>>> d3c895d3
         public void RemoveModule(IProjectEntry entry) => RemoveModule(entry, null);
 
         /// <summary>
@@ -718,15 +705,9 @@
 
         internal BuiltinModule BuiltinModule => _builtinModule;
 
-<<<<<<< HEAD
         internal PathResolverSnapshot CurrentPathResolver => _pathResolver.CurrentSnapshot;
 
-        internal BuiltinInstanceInfo GetInstance(IPythonType type) {
-            return GetBuiltinType(type).Instance;
-        }
-=======
         internal BuiltinInstanceInfo GetInstance(IPythonType type) => GetBuiltinType(type).Instance;
->>>>>>> d3c895d3
 
         internal BuiltinClassInfo GetBuiltinType(IPythonType type) => 
             (BuiltinClassInfo)GetCached(type,
