--- conflicted
+++ resolved
@@ -76,20 +76,8 @@
 
             return analyzer;
         }
-<<<<<<< HEAD
         
         internal PythonAnalyzer(IPythonInterpreterFactory factory) {
-=======
-
-        /// <summary>
-        /// Creates a new analyzer that is not ready for use. You must call and
-        /// wait for <see cref="ReloadModulesAsync"/> to complete before using.
-        /// </summary>
-        public static PythonAnalyzer Create(IPythonInterpreterFactory factory, IPythonInterpreter interpreter = null)
-            => new PythonAnalyzer(factory, interpreter);
-
-        internal PythonAnalyzer(IPythonInterpreterFactory factory, IPythonInterpreter pythonInterpreter) {
->>>>>>> 4a00ee80
             InterpreterFactory = factory;
             LanguageVersion = factory.GetLanguageVersion();
             Interpreter = factory.CreateInterpreter();
@@ -197,15 +185,10 @@
         /// <param name="cookie">An application-specific identifier for the module</param>
         /// <returns>The project entry for the new module.</returns>
         public IPythonProjectEntry AddModule(string moduleName, string filePath, Uri documentUri = null, IAnalysisCookie cookie = null) {
-<<<<<<< HEAD
             if (filePath == null || documentUri == null || documentUri.Scheme != "python") {
                 if (_pathResolver.TryAddModulePath(filePath, out var fullModuleName)) {
                     moduleName = fullModuleName;
                 }
-=======
-            if (documentUri == null || documentUri.Scheme != "python") {
-                // _pathResolver.AddModulePath(filePath);
->>>>>>> 4a00ee80
             }
 
             var entry = new ProjectEntry(this, moduleName, filePath, documentUri, cookie);
@@ -816,30 +799,16 @@
             _reportQueueInterval = interval;
         }
 
-<<<<<<< HEAD
         public IReadOnlyList<string> GetSearchPaths() => _searchPaths.ToArray();
-=======
-        public IReadOnlyList<string> GetSearchPaths() => _searchPaths.AsLockedEnumerable().ToArray();
-
-        internal void SetRoot(string rootDir) { } // _pathResolver.SetRoot(rootDir);
->>>>>>> 4a00ee80
 
         /// <summary>
         /// Sets the search paths for this analyzer, invoking callbacks for any
         /// path added or removed.
         /// </summary>
         public void SetSearchPaths(IEnumerable<string> paths) {
-<<<<<<< HEAD
             Interlocked.Exchange(ref _searchPaths, new List<string>(paths).AsReadOnly());
             var addedRoots = _pathResolver.SetUserSearchPaths(_searchPaths);
             ReloadModulePaths(addedRoots);
-=======
-            lock (_searchPaths) {
-                _searchPaths.Clear();
-                _searchPaths.AddRange(paths.MaybeEnumerate());
-                // _pathResolver.SetSearchPaths(_searchPaths);
-            }
->>>>>>> 4a00ee80
             SearchPathsChanged?.Invoke(this, EventArgs.Empty);
         }
 
