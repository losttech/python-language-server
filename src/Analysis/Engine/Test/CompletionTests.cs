// Python Tools for Visual Studio
// Copyright(c) Microsoft Corporation
// All rights reserved.
//
// Licensed under the Apache License, Version 2.0 (the License); you may not use
// this file except in compliance with the License. You may obtain a copy of the
// License at http://www.apache.org/licenses/LICENSE-2.0
//
// THIS CODE IS PROVIDED ON AN  *AS IS* BASIS, WITHOUT WARRANTIES OR CONDITIONS
// OF ANY KIND, EITHER EXPRESS OR IMPLIED, INCLUDING WITHOUT LIMITATION ANY
// IMPLIED WARRANTIES OR CONDITIONS OF TITLE, FITNESS FOR A PARTICULAR PURPOSE,
// MERCHANTABILITY OR NON-INFRINGEMENT.
//
// See the Apache Version 2.0 License for specific language governing
// permissions and limitations under the License.

using System;
using System.Collections.Generic;
using System.Diagnostics;
using System.IO;
using System.Linq;
using System.Threading;
using System.Threading.Tasks;
using FluentAssertions;
using Microsoft.Python.LanguageServer;
using Microsoft.Python.LanguageServer.Extensions;
using Microsoft.Python.LanguageServer.Implementation;
using Microsoft.PythonTools;
using Microsoft.PythonTools.Analysis;
using Microsoft.PythonTools.Analysis.Documentation;
using Microsoft.PythonTools.Analysis.FluentAssertions;
using Microsoft.PythonTools.Analysis.Infrastructure;
using Microsoft.PythonTools.Interpreter;
using Microsoft.PythonTools.Parsing;
using Microsoft.PythonTools.Parsing.Ast;
using Microsoft.VisualStudio.TestTools.UnitTesting;
using TestUtilities;

namespace AnalysisTests {
    [TestClass]
    public class CompletionTests : ServerBasedTest {
        public TestContext TestContext { get; set; }

        [TestInitialize]
        public void TestInitialize()
            => TestEnvironmentImpl.TestInitialize($"{TestContext.FullyQualifiedTestClassName}.{TestContext.TestName}");

        [TestCleanup]
        public void TestCleanup() => TestEnvironmentImpl.TestCleanup();

        [ServerTestMethod, Priority(0)]
        public async Task InWithStatementDerivedClass(Server server) {
            var uri = await server.OpenDefaultDocumentAndGetUriAsync("with open(x) as fs:\n  fs. ");
            await server.GetAnalysisAsync(uri);
            var completions = await server.SendCompletion(uri, 1, 5);

            completions.Should().HaveLabels("read", "write");
            await server.UnloadFileAsync(uri);
        }

        [ServerTestMethod(LatestAvailable2X = true), Priority(0)]
        public async Task PrivateMembers(Server server) {
            var uri = TestData.GetTempPathUri("test-module.py");

            string code = @"
class C:
    def __init__(self):
        self._C__X = 'abc'	# Completions here should only ever show __X
        self.__X = 42

class D(C):
    def __init__(self):        
        print(self.__X)		# self. here shouldn't have __X or _C__X (could be controlled by Text Editor->Python->general->Hide advanced members to show _C__X)
";

            await server.SendDidOpenTextDocument(uri, code);
            await server.GetAnalysisAsync(uri);

            var completions = await server.SendCompletion(uri, 4, 13);
            completions.Should().OnlyHaveLabels("__X", "__init__", "__doc__", "__class__");

            completions = await server.SendCompletion(uri, 8, 19);
            completions.Should().OnlyHaveLabels("_C__X", "__init__", "__doc__", "__class__");

            code = @"
class C(object):
    def __init__(self):
        self.f(_C__A = 42)		# sig help should be _C__A
    
    def f(self, __A):
        pass


class D(C):
    def __init__(self):
        self.f(_C__A=42)		# sig help should be _C__A
";

            await server.SendDidChangeTextDocumentAsync(uri, code);
            await server.GetAnalysisAsync(uri);

            var signatures = await server.SendSignatureHelp(uri, 3, 15);
            signatures.Should().HaveSingleSignature()
                .Which.Should().OnlyHaveParameterLabels("_C__A");

            signatures = await server.SendSignatureHelp(uri, 11, 15);
            signatures.Should().HaveSingleSignature()
                .Which.Should().OnlyHaveParameterLabels("_C__A");

            code = @"
class C(object):
    def __init__(self):
        self.__f(_C__A = 42)		# member should be __f

    def __f(self, __A):
        pass


class D(C):
    def __init__(self):
        self._C__f(_C__A=42)		# member should be _C__f

";

            await server.SendDidChangeTextDocumentAsync(uri, code);
            await server.GetAnalysisAsync(uri);

            completions = await server.SendCompletion(uri, 3, 13);
            completions.Should().HaveLabels("__f", "__init__");

            completions = await server.SendCompletion(uri, 11, 13);
            completions.Should().HaveLabels("_C__f", "__init__");

            code = @"
class C(object):
    __FOB = 42

    def f(self):
        abc = C.__FOB  # Completion should work here


xyz = C._C__FOB  # Advanced members completion should work here
";

            await server.SendDidChangeTextDocumentAsync(uri, code);
            await server.GetAnalysisAsync(uri);

            completions = await server.SendCompletion(uri, 5, 16);
            completions.Should().HaveLabels("__FOB", "f");

            completions = await server.SendCompletion(uri, 8, 8);
            completions.Should().HaveLabels("_C__FOB", "f");
        }

        [ServerTestMethod, Priority(0)]
        public async Task RecursiveClass(Server server) {
            var code = @"
cls = object

class cls(cls):
    abc = 42

a = cls().abc
b = cls.abc
";

            var analysis = await server.OpenDefaultDocumentAndGetAnalysisAsync(code);
            var completion = await server.SendCompletion(TestData.GetDefaultModuleUri(), 8, 0);

            analysis.Should().HaveVariable("a").OfType(BuiltinTypeId.Int)
                .And.HaveVariable("b").OfType(BuiltinTypeId.Int);

            completion.Should().HaveLabels("cls", "object");
        }

        [ServerTestMethod, Priority(0)]
        public async Task ForwardRef(Server server) {
            var code = @"

class D(object):
    def oar(self, x):
        abc = C()
        abc.fob(2)
        a = abc.fob(2.0)
        a.oar(('a', 'b', 'c', 'd'))

class C(object):
    def fob(self, x):
        D().oar('abc')
        D().oar(['a', 'b', 'c'])
        return D()
    def baz(self): pass
";

            var analysis = await server.OpenDefaultDocumentAndGetAnalysisAsync(code);
            var completionInD = await server.SendCompletion(TestData.GetDefaultModuleUri(), 3, 4);
            var completionInOar = await server.SendCompletion(TestData.GetDefaultModuleUri(), 5, 8);
            var completionForAbc = await server.SendCompletion(TestData.GetDefaultModuleUri(), 5, 12);

            completionInD.Should().HaveLabels("C", "D", "oar")
                .And.NotContainLabels("a", "abc", "self", "x", "fob", "baz");

            completionInOar.Should().HaveLabels("C", "D", "a", "oar", "abc", "self", "x")
                .And.NotContainLabels("fob", "baz");

            completionForAbc.Should().HaveLabels("baz", "fob");

            analysis.Should().HaveClass("D").WithFunction("oar")
                .Which.Should().HaveParameter("x").OfTypes(BuiltinTypeId.List, BuiltinTypeId.Str, BuiltinTypeId.Tuple);
        }

        [ServerTestMethod, Priority(0)]
        public async Task SimpleGlobals(Server server) {
            var code = @"
class x(object):
    def abc(self):
        pass
        
a = x()
x.abc()
";
            var objectMemberNames = server.GetBuiltinTypeMemberNames(BuiltinTypeId.Object);

            var uri = await server.OpenDefaultDocumentAndGetUriAsync(code);
            var completion = await server.SendCompletion(uri, 6, 0);
            var completionX = await server.SendCompletion(uri, 6, 2);

            completion.Should().HaveLabels("a", "x").And.NotContainLabels("abc", "self");
            completionX.Should().HaveLabels(objectMemberNames).And.HaveLabels("abc");
        }

        /// <summary>
        /// http://pytools.codeplex.com/workitem/799
        /// </summary>
        [ServerTestMethod(LatestAvailable2X = true), Priority(0)]
        public async Task OverrideCompletions2X(Server server) {
            var code = @"
class oar(list):
    def 
    pass
";
            var uri = await server.OpenDefaultDocumentAndGetUriAsync(code);
            var completions = await server.SendCompletion(uri, 2, 8);

            completions.Should().HaveItem("append")
                .Which.Should().HaveInsertText($"append(self, value):{Environment.NewLine}    return super(oar, self).append(value)");
        }

        [DataRow(PythonLanguageVersion.V36, "value")]
        [DataRow(PythonLanguageVersion.V37, "object")]
        [ServerTestMethod(VersionArgumentIndex = 1), Priority(0)]
        public async Task OverrideCompletions3X(Server server, PythonLanguageVersion version, string parameterName) {
            var code = @"
class oar(list):
    def 
    pass
";
            var uri = await server.OpenDefaultDocumentAndGetUriAsync(code);
            var completions = await server.SendCompletion(uri, 2, 8);

            completions.Should().HaveItem("append")
                .Which.Should().HaveInsertText($"append(self, {parameterName}):{Environment.NewLine}    return super().append({parameterName})");
        }

        [ServerTestMethod(LatestAvailable2X = true), Priority(0)]
        public async Task OverrideCompletionsNested(Server server) {
            // Ensure that nested classes are correctly resolved.
            var code = @"
class oar(int):
    class fob(dict):
        def 
        pass
    def 
    pass
";


            var uri = await server.OpenDefaultDocumentAndGetUriAsync(code);
            var completionsOar = await server.SendCompletion(uri, 5, 8);
            var completionsFob = await server.SendCompletion(uri, 3, 12);

            completionsOar.Should().NotContainLabels("keys", "items")
                .And.HaveItem("bit_length");
            completionsFob.Should().NotContainLabels("bit_length")
                .And.HaveLabels("keys", "items");
        }

        [ServerTestMethod, Priority(0)]
        public async Task Documentation(Server server) {
            var text = @"
import sys
z = 43

class fob(object):
    @property
    def f(self): pass

    def g(self): pass

d = fob()
";
            var uri = await server.OpenDefaultDocumentAndGetUriAsync(text);
            await server.WaitForCompleteAnalysisAsync(CancellationToken.None);

            var completionD = await server.SendCompletion(uri, 15, 1);
            completionD.Should().HaveItem("d")
                .Which.Should().HaveDocumentation("fob");
            completionD.Should().HaveItem("z")
                .Which.Should().HaveDocumentation("int");
        }

        [ServerTestMethod, Priority(0)]
        public async Task TypeAtEndOfMethod(Server server) {
            var text = @"
class Fob(object):
    def oar(self, a):
        pass


    def fob(self): 
        pass

x = Fob()
x.oar(100)
";

            var uri = await server.OpenDefaultDocumentAndGetUriAsync(text);
            var completion = await server.SendCompletion(uri, 5, 8);
            completion.Should().HaveItem("a")
                .Which.Should().HaveDocumentation("int");
        }

        [ServerTestMethod, Priority(0)]
        public async Task TypeAtEndOfIncompleteMethod(Server server) {
            var text = @"
class Fob(object):
    def oar(self, a):





x = Fob()
x.oar(100)
";

            var uri = await server.OpenDefaultDocumentAndGetUriAsync(text);
            var completion = await server.SendCompletion(uri, 5, 8);
            completion.Should().HaveItem("a")
                .Which.Should().HaveDocumentation("int");
        }

        [ServerTestMethod, Priority(0)]
        public async Task TypeIntersectionUserDefinedTypes(Server server) {
            var text = @"
class C1(object):
    def fob(self): pass

class C2(object):
    def oar(self): pass

c = C1()
c.fob()
c = C2()
c.
";


            var uri = await server.OpenDefaultDocumentAndGetUriAsync(text);
            var completion = await server.SendCompletion(uri, 10, 2);
            completion.Should().NotContainLabels("fob", "oar");
        }

        [DataRow(@"
def foo():
    pass

", 3, 0, "foo", "foo($0)")]
        [DataRow(@"
def foo():
    pass
fo
", 3, 2, "foo", "foo($0)")]
        [DataRow(@"
def foo(value):
    pass

", 3, 0, "foo", "foo($0)")]
        [DataRow(@"
def foo(value):
    pass

", 3, 0, "min", "min($0)")]
        [DataRow(@"
class Class1(object):
    def foo(self):
        pass
Class1().
", 4, 9, "foo", "foo($0)")]
        [DataRow(@"
class Class1(object):
    def foo(self, value):
        pass
Class1().
", 4, 9, "foo", "foo($0)")]
        [DataRow(@"
class Class1(list):
    def foo(self):
        pass
Class1().
", 4, 9, "append", "append($0)")]
        [ServerTestMethod, Priority(0)]
        public async Task AddBracketsEnabled(Server server, string code, int row, int character, string expectedLabel, string expectedInsertText) {
            await server.SendDidChangeConfiguration(new ServerSettings.PythonCompletionOptions { addBrackets = true });

            var uri = await server.OpenDefaultDocumentAndGetUriAsync(code);
            var completion = await server.SendCompletion(uri, row, character);

            completion.Should().HaveItem(expectedLabel)
                .Which.Should().HaveInsertText(expectedInsertText);
        }

        [DataRow(PythonLanguageMajorVersion.LatestV2, "foo(self):{0}    return super(B, self).foo()")]
        [DataRow(PythonLanguageMajorVersion.LatestV3, "foo(self):{0}    return super().foo()")]
        [ServerTestMethod(VersionArgumentIndex = 1), Priority(0)]
        public async Task AddBracketsEnabled_MethodOverride(Server server, PythonLanguageVersion version, string expectedInsertText) {
            expectedInsertText = expectedInsertText.FormatInvariant(Environment.NewLine);
            var code = @"
class A(object):
    def foo(self):
        pass

class B(A):
    def f";

            await server.SendDidChangeConfiguration(new ServerSettings.PythonCompletionOptions { addBrackets = true });
            var uri = await server.OpenDefaultDocumentAndGetUriAsync(code);
            var completion = await server.SendCompletion(uri, 6, 9);

            completion.Should().HaveItem("foo")
                .Which.Should().HaveInsertText(expectedInsertText);
        }

        [TestMethod, Priority(0)]
        public async Task TopLevelCompletions() {
<<<<<<< HEAD
            using (var server = await CreateServerAsync(PythonVersions.LatestAvailable3X)) {
                var uri = GetDocument(@"TestData\AstAnalysis\TopLevelCompletions.py");
                await server.LoadFileAsync(uri);
=======
            using (var s = await CreateServerAsync(PythonVersions.LatestAvailable3X)) {
                var uri = GetDocument(Path.Combine("TestData", "AstAnalysis", "TopLevelCompletions.py"));
                await s.LoadFileAsync(uri);
>>>>>>> d003732c

                await AssertCompletion(
                    server, uri,
                    new[] { "x", "y", "z", "int", "float", "class", "def", "while", "in" },
                    new[] { "return", "sys", "yield" }
                );

                // Completions in function body
                await AssertCompletion(
                    server, uri,
                    new[] { "x", "y", "z", "int", "float", "class", "def", "while", "in", "return", "yield" },
                    new[] { "sys" },
                    position: new Position { line = 5, character = 5 }
                );
            }
        }

        [ServerTestMethod(TestSpecificRootUri = true), Priority(0)]
        public async Task Completion_PackageRelativeImport(Server server) {
            var appPath = "app.py";
            var module1Path = "module1.py";
            var packageInitPath = Path.Combine("package", "__init__.py");
            var packageModule1Path = Path.Combine("package", "module1.py");
            var subpackageInitPath = Path.Combine("package", "sub_package", "__init__.py");
            var subpackageTestingPath = Path.Combine("package", "sub_package", "testing.py");

            var appSrc = "import package.sub_package.testing";
            var module1Src = "def wrong(): print('WRONG'); pass";
            var packageInitSrc = string.Empty;
            var packageModule1Src = "def right(): print('RIGHT'); pass";
            var subpackageInitSrc = string.Empty;
            var subpackageTestingSrc = "from ..module1 import ";

            await TestData.CreateTestSpecificFileAsync(appPath, appSrc);
            await TestData.CreateTestSpecificFileAsync(module1Path, module1Src);
            await TestData.CreateTestSpecificFileAsync(packageInitPath, packageInitSrc);
            await TestData.CreateTestSpecificFileAsync(packageModule1Path, packageModule1Src);
            await TestData.CreateTestSpecificFileAsync(subpackageInitPath, subpackageInitSrc);
            var uri = await TestData.CreateTestSpecificFileAsync(subpackageTestingPath, subpackageTestingSrc);

            using (server.AnalysisQueue.Pause()) {
                await server.OpenDocumentAndGetUriAsync(appPath, appSrc);
                await server.OpenDocumentAndGetUriAsync(module1Path, module1Src);
                await server.OpenDocumentAndGetUriAsync(packageInitPath, packageInitSrc);
                await server.OpenDocumentAndGetUriAsync(packageModule1Path, packageModule1Src);
                await server.OpenDocumentAndGetUriAsync(subpackageInitPath, subpackageInitSrc);
                await server.OpenDocumentAndGetUriAsync(subpackageTestingPath, subpackageTestingSrc);
            }

            await server.WaitForCompleteAnalysisAsync(CancellationToken.None);
            var completion = await server.SendCompletion(uri, 0, 22);

            completion.Should().HaveItem("right")
                .Which.Should().HaveInsertText("right");
        }

        [DataRow(true)]
        [DataRow(false)]
        [DataTestMethod, Priority(0)]
        public async Task InForStatement(bool is2X) {
            using (var server = await CreateServerAsync(is2X ? PythonVersions.LatestAvailable2X : PythonVersions.LatestAvailable3X)) {
                var uri = await server.OpenDefaultDocumentAndGetUriAsync("for  ");
                await AssertCompletion(server, uri, new[] { "for" }, new string[0], new SourceLocation(1, 4));
                (await server.SendCompletion(uri, 0, 4)).Should().HaveNoCompletion();
                await server.UnloadFileAsync(uri);

                uri = await server.OpenDefaultDocumentAndGetUriAsync("for  x ");
                await AssertCompletion(server, uri, new[] { "for" }, new string[0], new SourceLocation(1, 4));
                (await server.SendCompletion(uri, 0, 4)).Should().HaveNoCompletion();
                (await server.SendCompletion(uri, 0, 5)).Should().HaveNoCompletion();
                (await server.SendCompletion(uri, 0, 6)).Should().HaveNoCompletion();
                await AssertCompletion(server, uri, new[] { "in" }, new[] { "for", "abs" }, new SourceLocation(1, 8));
                await server.UnloadFileAsync(uri);

                // TODO: Fix parser to parse "for x i" as ForStatement and not ForStatement+ExpressionStatement
                //u = await s.OpenDefaultDocumentAndGetUriAsync("for x i");
                //await AssertCompletion(s, u, new[] { "in" }, new[] { "for", "abs" }, new SourceLocation(1, 8), applicableSpan: new SourceSpan(1, 7, 1, 8));
                //await s.UnloadFileAsync(u);

                uri = await server.OpenDefaultDocumentAndGetUriAsync("for x in ");
                await AssertCompletion(server, uri, new[] { "in" }, new[] { "for", "abs" }, new SourceLocation(1, 7));
                await AssertCompletion(server, uri, new[] { "in" }, new[] { "for", "abs" }, new SourceLocation(1, 9));
                await AssertCompletion(server, uri, new[] { "abs", "x" }, new string[0], new SourceLocation(1, 10));
                await server.UnloadFileAsync(uri);

                uri = await server.OpenDefaultDocumentAndGetUriAsync("def f():\n    for ");
                (await server.SendCompletion(uri, 1, 8)).Should().HaveNoCompletion();
                await server.UnloadFileAsync(uri);

                uri = await server.OpenDefaultDocumentAndGetUriAsync("def f():\n    for x in ");
                await AssertCompletion(server, uri, new[] { "in" }, new[] { "for", "abs" }, new SourceLocation(2, 11));
                await AssertCompletion(server, uri, new[] { "in" }, new[] { "for", "abs" }, new SourceLocation(2, 13));
                await AssertCompletion(server, uri, new[] { "abs", "x" }, new string[0], new SourceLocation(2, 14));
                await server.UnloadFileAsync(uri);

                if (!is2X) {
                    uri = await server.OpenDefaultDocumentAndGetUriAsync("async def f():\n    async for x in ");
                    await AssertCompletion(server, uri, new[] { "async", "for" }, new string[0], new SourceLocation(2, 5));
                    await AssertCompletion(server, uri, new[] { "async", "for" }, new string[0], new SourceLocation(2, 10));
                    await AssertCompletion(server, uri, new[] { "async", "for" }, new string[0], new SourceLocation(2, 14));
                    (await server.SendCompletion(uri, 1, 14)).Should().HaveNoCompletion();
                    await server.UnloadFileAsync(uri);
                }
            }
        }

        [DataRow(PythonLanguageMajorVersion.LatestV2)]
        [DataRow(PythonLanguageMajorVersion.LatestV3)]
        [ServerTestMethod(VersionArgumentIndex = 1), Priority(0)]
        public async Task InFunctionDefinition(Server server, PythonLanguageVersion version) {
            var uri = await server.OpenDefaultDocumentAndGetUriAsync("def f(a, b:int, c=2, d:float=None): pass");
            (await server.SendCompletion(uri, 0, 4)).Should().HaveNoCompletion();
            (await server.SendCompletion(uri, 0, 6)).Should().HaveNoCompletion();
            (await server.SendCompletion(uri, 0, 7)).Should().HaveNoCompletion();
            (await server.SendCompletion(uri, 0, 9)).Should().HaveNoCompletion();
            (await server.SendCompletion(uri, 0, 13)).Should().HaveLabels("int");
            (await server.SendCompletion(uri, 0, 16)).Should().HaveNoCompletion();
            (await server.SendCompletion(uri, 0, 18)).Should().HaveNoCompletion();
            (await server.SendCompletion(uri, 0, 28)).Should().HaveLabels("float");
            (await server.SendCompletion(uri, 0, 33)).Should().HaveLabels("NotImplemented");
            (await server.SendCompletion(uri, 0, 34)).Should().HaveNoCompletion();
            (await server.SendCompletion(uri, 0, 35)).Should().HaveLabels("any");
        }

        [ServerTestMethod(LatestAvailable2X = true), Priority(0)]
        public async Task InFunctionDefinition_2X(Server server) {
            var uri = await server.OpenDefaultDocumentAndGetUriAsync("@dec" + Environment.NewLine + "def  f(): pass");
            (await server.SendCompletion(uri, 0, 0)).Should().HaveLabels("any");
            (await server.SendCompletion(uri, 0, 1)).Should().HaveLabels("abs").And.NotContainLabels("def");
            (await server.SendCompletion(uri, 1, 0)).Should().HaveLabels("def");
            (await server.SendCompletion(uri, 1, 3)).Should().HaveLabels("def");
            (await server.SendCompletion(uri, 1, 4)).Should().HaveNoCompletion();
            (await server.SendCompletion(uri, 1, 5)).Should().HaveNoCompletion();
        }

        [ServerTestMethod(LatestAvailable3X = true), Priority(0)]
        public async Task InFunctionDefinition_3X(Server server) {
            var uri = await server.OpenDefaultDocumentAndGetUriAsync("@dec" + Environment.NewLine + "async   def  f(): pass");
            (await server.SendCompletion(uri, 0, 0)).Should().HaveLabels("any");
            (await server.SendCompletion(uri, 0, 1)).Should().HaveLabels("abs").And.NotContainLabels("def");
            (await server.SendCompletion(uri, 1, 0)).Should().HaveLabels("def");
            (await server.SendCompletion(uri, 1, 11)).Should().HaveLabels("def");
            (await server.SendCompletion(uri, 1, 12)).Should().HaveNoCompletion();
            (await server.SendCompletion(uri, 1, 13)).Should().HaveNoCompletion();
        }

        [DataRow(PythonLanguageMajorVersion.LatestV2)]
        [DataRow(PythonLanguageMajorVersion.LatestV3)]
        [ServerTestMethod(VersionArgumentIndex = 1), Priority(0)]
        public async Task InClassDefinition(Server server, PythonLanguageVersion version) {
            var uri = await server.OpenDefaultDocumentAndGetUriAsync("class C(object, parameter=MC): pass");

            (await server.SendCompletion(uri, 0, 7)).Should().HaveNoCompletion();
            if (version.Is2x()) {
                (await server.SendCompletion(uri, 0, 8)).Should().HaveLabels("object").And.NotContainLabels("metaclass=");
            } else {
                (await server.SendCompletion(uri, 0, 8)).Should().HaveLabels("metaclass=", "object");
            }

            (await server.SendCompletion(uri, 0, 14)).Should().HaveLabels("any");
            (await server.SendCompletion(uri, 0, 16)).Should().HaveLabels("any");
            (await server.SendCompletion(uri, 0, 28)).Should().HaveLabels("object");
            (await server.SendCompletion(uri, 0, 29)).Should().HaveNoCompletion();
            (await server.SendCompletion(uri, 0, 30)).Should().HaveLabels("any");

            await server.ChangeDefaultDocumentAndGetAnalysisAsync("class D(o");
            (await server.SendCompletion(uri, 0, 7)).Should().HaveNoCompletion();
            (await server.SendCompletion(uri, 0, 8)).Should().HaveLabels("any");

            await server.ChangeDefaultDocumentAndGetAnalysisAsync("class E(metaclass=MC,o): pass");
            (await server.SendCompletion(uri, 0, 21)).Should().HaveLabels("object").And.NotContainLabels("metaclass=");
        }

        [TestMethod, Priority(0)]
        public async Task InWithStatement() {
            using (var server = await CreateServerAsync()) {
                var uri = await server.OpenDefaultDocumentAndGetUriAsync("with x as y, z as w: pass");
                await AssertAnyCompletion(server, uri, new SourceLocation(1, 6));
                await AssertCompletion(server, uri, new[] { "as" }, new[] { "abs", "dir" }, new SourceLocation(1, 8));
                (await server.SendCompletion(uri, 0, 10)).Should().HaveNoCompletion();
                await AssertAnyCompletion(server, uri, new SourceLocation(1, 14));
                await AssertCompletion(server, uri, new[] { "as" }, new[] { "abs", "dir" }, new SourceLocation(1, 17));
                (await server.SendCompletion(uri, 0, 19)).Should().HaveNoCompletion();
                await AssertAnyCompletion(server, uri, new SourceLocation(1, 21));
                await server.UnloadFileAsync(uri);

                uri = await server.OpenDefaultDocumentAndGetUriAsync("with ");
                await AssertAnyCompletion(server, uri, new SourceLocation(1, 6));
                await server.UnloadFileAsync(uri);

                uri = await server.OpenDefaultDocumentAndGetUriAsync("with x ");
                await AssertAnyCompletion(server, uri, new SourceLocation(1, 6));
                await AssertCompletion(server, uri, new[] { "as" }, new[] { "abs", "dir" }, new SourceLocation(1, 8));
                await server.UnloadFileAsync(uri);

                uri = await server.OpenDefaultDocumentAndGetUriAsync("with x as ");
                await AssertAnyCompletion(server, uri, new SourceLocation(1, 6));
                await AssertCompletion(server, uri, new[] { "as" }, new[] { "abs", "dir" }, new SourceLocation(1, 8));
                (await server.SendCompletion(uri, 0, 10)).Should().HaveNoCompletion();
                await server.UnloadFileAsync(uri);
            }
        }

        [TestMethod, Priority(0)]
        public async Task InImport() {
            using (var server = await CreateServerAsync(PythonVersions.LatestAvailable3X)) {
                var uri = await server.OpenDefaultDocumentAndGetUriAsync("import unittest.case as C, unittest\nfrom unittest.case import TestCase as TC, TestCase");

                await AssertCompletion(server, uri, new[] { "from", "import", "abs", "dir" }, new[] { "abc" }, new SourceLocation(1, 7));
                await AssertCompletion(server, uri, new[] { "abc", "unittest" }, new[] { "abs", "dir" }, new SourceLocation(1, 8));
                await AssertCompletion(server, uri, new[] { "case" }, new[] { "abc", "unittest", "abs", "dir" }, new SourceLocation(1, 17));
                await AssertCompletion(server, uri, new[] { "as" }, new[] { "abc", "unittest", "abs", "dir" }, new SourceLocation(1, 22));
                (await server.SendCompletion(uri, 0, 24)).Should().HaveNoCompletion();
                await AssertCompletion(server, uri, new[] { "abc", "unittest" }, new[] { "abs", "dir" }, new SourceLocation(1, 28));

                await AssertCompletion(server, uri, new[] { "from", "import", "abs", "dir" }, new[] { "abc" }, new SourceLocation(2, 5));
                await AssertCompletion(server, uri, new[] { "abc", "unittest" }, new[] { "abs", "dir" }, new SourceLocation(2, 6));
                await AssertCompletion(server, uri, new[] { "case" }, new[] { "abc", "unittest", "abs", "dir" }, new SourceLocation(2, 15));
                await AssertCompletion(server, uri, new[] { "import" }, new[] { "abc", "unittest", "abs", "dir" }, new SourceLocation(2, 20));
                await AssertCompletion(server, uri, new[] { "import" }, new[] { "abc", "unittest", "abs", "dir" }, new SourceLocation(2, 22), applicableSpan: new SourceSpan(2, 20, 2, 26));
                await AssertCompletion(server, uri, new[] { "TestCase" }, new[] { "abs", "dir", "case" }, new SourceLocation(2, 27));
                await AssertCompletion(server, uri, new[] { "as" }, new[] { "abc", "unittest", "abs", "dir" }, new SourceLocation(2, 36));
                (await server.SendCompletion(uri, 1, 38)).Should().HaveNoCompletion();
                await AssertCompletion(server, uri, new[] { "TestCase" }, new[] { "abs", "dir", "case" }, new SourceLocation(2, 44));

                await server.UnloadFileAsync(uri);

                uri = await server.OpenDefaultDocumentAndGetUriAsync("from unittest.case imp\n\npass");
                await AssertCompletion(server, uri, new[] { "import" }, new[] { "abc", "unittest", "abs", "dir" }, new SourceLocation(1, 22), applicableSpan: new SourceSpan(1, 20, 1, 23));
                await server.UnloadFileAsync(uri);

                uri = await server.OpenDefaultDocumentAndGetUriAsync("import unittest.case a\n\npass");
                await AssertCompletion(server, uri, new[] { "as" }, new[] { "abc", "unittest", "abs", "dir" }, new SourceLocation(1, 23), applicableSpan: new SourceSpan(1, 22, 1, 23));
                await server.UnloadFileAsync(uri);

                uri = await server.OpenDefaultDocumentAndGetUriAsync("from unittest.case import TestCase a\n\npass");
                await AssertCompletion(server, uri, new[] { "as" }, new[] { "abc", "unittest", "abs", "dir" }, new SourceLocation(1, 37), applicableSpan: new SourceSpan(1, 36, 1, 37));
                await server.UnloadFileAsync(uri);
            }
        }

        [TestMethod, Priority(0)]
        public async Task ForOverride() {
            using (var server = await CreateServerAsync()) {
                var uri = await server.OpenDefaultDocumentAndGetUriAsync("class A(object):\n    def i(): pass\n    def \npass");

                (await server.SendCompletion(uri, 1, 8)).Should().HaveNoCompletion();
                await AssertCompletion(server, uri, new[] { "def" }, new[] { "__init__" }, new SourceLocation(3, 8));
                await AssertCompletion(server, uri, new[] { "__init__" }, new[] { "def" }, new SourceLocation(3, 9), cmpKey: ci => ci.label);
            }
        }

        [DataRow(true)]
        [DataRow(false)]
        [DataTestMethod, Priority(0)]
        public async Task ForOverrideArgs(bool is2X) {
            var code = @"
class A(object):
    def foo(self, a, b=None, *args, **kwargs):
        pass

class B(A):
    def f";

            using (var server = await CreateServerAsync(is2X ? PythonVersions.LatestAvailable2X : PythonVersions.LatestAvailable3X)) {
                var uri = await server.OpenDefaultDocumentAndGetUriAsync(code);

                (await server.SendCompletion(uri, 2, 8)).Should().HaveNoCompletion();
                if (!is2X) {
                    await AssertCompletion(server, uri,
                        new[] { $"foo(self, a, b=None, *args, **kwargs):{Environment.NewLine}    return super().foo(a, b=b, *args, **kwargs)" },
                        new[] { $"foo(self, a, b = None, *args, **kwargs):{Environment.NewLine}    return super().foo(a, b = b, *args, **kwargs)" },
                        new SourceLocation(7, 10));
                } else {
                    await AssertCompletion(server, uri,
                        new[] { $"foo(self, a, b=None, *args, **kwargs):{Environment.NewLine}    return super(B, self).foo(a, b=b, *args, **kwargs)" },
                        new[] { $"foo(self, a, b = None, *args, **kwargs):{Environment.NewLine}    return super(B, self).foo(a, b = b, *args, **kwargs)" },
                        new SourceLocation(7, 10));
                }
            }
        }

        [TestMethod, Priority(0)]
        public async Task InDecorator() {
            using (var server = await CreateServerAsync(PythonVersions.LatestAvailable3X)) {
                var uri = await server.OpenDefaultDocumentAndGetUriAsync("@dec\ndef f(): pass\n\nx = a @ b");

                await AssertCompletion(server, uri, new[] { "f", "x", "property", "abs" }, new[] { "def" }, new SourceLocation(1, 2));
                await AssertCompletion(server, uri, new[] { "f", "x", "property", "abs" }, new[] { "def" }, new SourceLocation(4, 8));
                await server.UnloadFileAsync(uri);

                uri = await server.OpenDefaultDocumentAndGetUriAsync("@");
                await AssertAnyCompletion(server, uri, new SourceLocation(1, 2));
                await server.UnloadFileAsync(uri);

                uri = await server.OpenDefaultDocumentAndGetUriAsync("import unittest\n\n@unittest.\n");
                await AssertCompletion(server, uri, new[] { "TestCase", "skip", "skipUnless" }, new[] { "abs", "def" }, new SourceLocation(3, 11));
                await server.UnloadFileAsync(uri);

                uri = await server.OpenDefaultDocumentAndGetUriAsync("import unittest\n\n@unittest.\ndef f(): pass");
                await AssertCompletion(server, uri, new[] { "TestCase", "skip", "skipUnless" }, new[] { "abs", "def" }, new SourceLocation(3, 11));
                await server.UnloadFileAsync(uri);
            }
        }

        [DataRow(true)]
        [DataRow(false)]
        [DataTestMethod, Priority(0)]
        public async Task InRaise(bool is2X) {
            using (var server = await CreateServerAsync(is2X ? PythonVersions.LatestAvailable2X : PythonVersions.LatestAvailable3X)) {
                var uri = await server.OpenDefaultDocumentAndGetUriAsync("raise ");
                await AssertCompletion(server, uri, new[] { "Exception", "ValueError" }, new[] { "def", "abs" }, new SourceLocation(1, 7));
                await server.UnloadFileAsync(uri);

                if (!is2X) {
                    uri = await server.OpenDefaultDocumentAndGetUriAsync("raise Exception from ");
                    await AssertCompletion(server, uri, new[] { "Exception", "ValueError" }, new[] { "def", "abs" }, new SourceLocation(1, 7));
                    await AssertCompletion(server, uri, new[] { "from" }, new[] { "Exception", "def", "abs" }, new SourceLocation(1, 17));
                    await AssertAnyCompletion(server, uri, new SourceLocation(1, 22));
                    await server.UnloadFileAsync(uri);

                    uri = await server.OpenDefaultDocumentAndGetUriAsync("raise Exception fr");
                    await AssertCompletion(server, uri, new[] { "from" }, new[] { "Exception", "def", "abs" }, new SourceLocation(1, 19), applicableSpan: new SourceSpan(1, 17, 1, 19));
                    await server.UnloadFileAsync(uri);
                }

                uri = await server.OpenDefaultDocumentAndGetUriAsync("raise Exception, x, y");
                await AssertAnyCompletion(server, uri, new SourceLocation(1, 17));
                await AssertAnyCompletion(server, uri, new SourceLocation(1, 20));
                await server.UnloadFileAsync(uri);
            }
        }

        [TestMethod, Priority(0)]
        public async Task InExcept() {
            using (var server = await CreateServerAsync()) {
                var uri = await server.OpenDefaultDocumentAndGetUriAsync("try:\n    pass\nexcept ");
                await AssertCompletion(server, uri, new[] { "Exception", "ValueError" }, new[] { "def", "abs" }, new SourceLocation(3, 8));
                await server.UnloadFileAsync(uri);

                uri = await server.OpenDefaultDocumentAndGetUriAsync("try:\n    pass\nexcept (");
                await AssertCompletion(server, uri, new[] { "Exception", "ValueError" }, new[] { "def", "abs" }, new SourceLocation(3, 9));
                await server.UnloadFileAsync(uri);

                uri = await server.OpenDefaultDocumentAndGetUriAsync("try:\n    pass\nexcept Exception  as ");
                await AssertCompletion(server, uri, new[] { "Exception", "ValueError" }, new[] { "def", "abs" }, new SourceLocation(3, 8));
                await AssertCompletion(server, uri, new[] { "as" }, new[] { "Exception", "def", "abs" }, new SourceLocation(3, 18));
                (await server.SendCompletion(uri, 2, 21)).Should().HaveNoCompletion();
                await server.UnloadFileAsync(uri);

                uri = await server.OpenDefaultDocumentAndGetUriAsync("try:\n    pass\nexc");
                await AssertCompletion(server, uri, new[] { "except", "def", "abs" }, new string[0], new SourceLocation(3, 3));
                await server.UnloadFileAsync(uri);

                uri = await server.OpenDefaultDocumentAndGetUriAsync("try:\n    pass\nexcept Exception a");
                await AssertCompletion(server, uri, new[] { "as" }, new[] { "Exception", "def", "abs" }, new SourceLocation(3, 19), applicableSpan: new SourceSpan(3, 18, 3, 19));
                await server.UnloadFileAsync(uri);
            }
        }

        [ServerTestMethod, Priority(0)]
        public async Task AfterDot(Server server) {
            var uri = await server.OpenDefaultDocumentAndGetUriAsync("x = 1\nx. n\nx.(  )\nx(x.  )\nx.  \nx  ");
            (await server.SendCompletion(uri, 1, 2)).Should().HaveLabels("real", "imag").And.NotContainLabels("abs");
            (await server.SendCompletion(uri, 1, 3)).Should().HaveLabels("real", "imag").And.NotContainLabels("abs");
            (await server.SendCompletion(uri, 1, 4)).Should().HaveLabels("real", "imag").And.NotContainLabels("abs");
            (await server.SendCompletion(uri, 2, 2)).Should().HaveLabels("real", "imag").And.NotContainLabels("abs");
            (await server.SendCompletion(uri, 3, 4)).Should().HaveLabels("real", "imag").And.NotContainLabels("abs");
            (await server.SendCompletion(uri, 4, 3)).Should().HaveLabels("real", "imag").And.NotContainLabels("abs");
            (await server.SendCompletion(uri, 5, 1)).Should().HaveLabels("abs").And.NotContainLabels("real", "imag");
            (await server.SendCompletion(uri, 5, 2)).Should().HaveNoCompletion();
        }

        [ServerTestMethod, Priority(0)]
        public async Task AfterAssign(Server server) {
            var uri = await server.OpenDefaultDocumentAndGetUriAsync("x = x\ny = ");
            (await server.SendCompletion(uri, 0, 4)).Should().HaveLabels("x", "abs");
            (await server.SendCompletion(uri, 1, 4)).Should().HaveLabels("x", "abs");
        }

        [TestMethod, Priority(0)]
        public async Task WithNewDot() {
            // LSP assumes that the text buffer is up to date with typing,
            // which means the language server must know about dot for a
            // dot completion.
            // To do this, we have to support using a newer tree than the
            // current analysis, so that we can quickly parse the new text
            // with the dot but not block on reanalysis.
            using (var server = await CreateServerAsync()) {
                var code = @"
class MyClass:
    def f(self): pass

mc = MyClass()
mc
";
                int testLine = 5;
                int testChar = 2;

                var mod = await server.OpenDefaultDocumentAndGetUriAsync(code);

                // Completion after "mc " should normally be blank
                await AssertCompletion(server, mod,
                    new string[0],
                    new string[0],
                    position: new Position { line = testLine, character = testChar + 1 }
                );

                // While we're here, test with the special override field
                await AssertCompletion(server, mod,
                    new[] { "f" },
                    new[] { "abs", "bin", "int", "mc" },
                    position: new Position { line = testLine, character = testChar + 1 },
                    expr: "mc"
                );

                // Send the document update.
                await server.DidChangeTextDocument(new DidChangeTextDocumentParams {
                    textDocument = new VersionedTextDocumentIdentifier { uri = mod, version = 1 },
                    contentChanges = new[] { new TextDocumentContentChangedEvent {
                    text = ".",
                    range = new Range {
                        start = new Position { line = testLine, character = testChar },
                        end = new Position { line = testLine, character = testChar }
                    }
                } },
                }, CancellationToken.None);

                // Now with the "." event sent, we should see this as a dot completion
                await AssertCompletion(server, mod,
                    new[] { "f" },
                    new[] { "abs", "bin", "int", "mc" },
                    position: new Position { line = testLine, character = testChar + 1 }
                );
            }
        }

        [TestMethod, Priority(0)]
        public async Task AfterLoad() {
            using (var server = await CreateServerAsync()) {
                var mod1 = await server.OpenDocumentAndGetUriAsync("mod1.py", "import mod2\n\nmod2.");

                await AssertCompletion(server, mod1,
                    position: new Position { line = 2, character = 5 },
                    contains: new string[0],
                    excludes: new[] { "value" }
                );

                var mod2 = await server.OpenDocumentAndGetUriAsync("mod2.py", "value = 123");

                await AssertCompletion(server, mod1,
                    position: new Position { line = 2, character = 5 },
                    contains: new[] { "value" },
                    excludes: new string[0]
                );

                await server.UnloadFileAsync(mod2);
                await server.WaitForCompleteAnalysisAsync(CancellationToken.None);

                await AssertCompletion(server, mod1,
                    position: new Position { line = 2, character = 5 },
                    contains: new string[0],
                    excludes: new[] { "value" }
                );
            }
        }

        [TestMethod, Priority(0)]
        public async Task MethodFromBaseClass2X() {
            using (var server = await CreateServerAsync(PythonVersions.LatestAvailable2X)) {
                var code = @"
import unittest
class Simple(unittest.TestCase):
    def test_exception(self):
        self.assertRaises().
";
                var uri = await server.OpenDefaultDocumentAndGetUriAsync(code);

                await AssertCompletion(server, uri,
                     position: new Position { line = 4, character = 28 },
                     contains: new[] { "exception" },
                     excludes: Array.Empty<string>()
                 );
            }
        }

        [TestMethod, Priority(0)]
        public async Task MethodFromBaseClass3X() {
            using (var server = await CreateServerAsync(PythonVersions.LatestAvailable3X)) {
                var code = @"
import unittest
class Simple(unittest.TestCase):
    def test_exception(self):
        self.assertRaises().
";

                var analysis = await GetStubBasedAnalysis(
                                    server, code,
                                    new AnalysisLimits { UseTypeStubPackages = true },
                                    searchPaths: Enumerable.Empty<string>(),
                                    stubPaths: new[] { GetTypeshedPath() });

                await AssertCompletion(server, analysis.DocumentUri,
                    position: new Position { line = 4, character = 28 },
                    contains: new[] { "exception" },
                    excludes: Array.Empty<string>()
                );
            }
        }

        [TestMethod, Priority(0)]
        public async Task Hook() {
            using (var server = await CreateServerAsync()) {
                var uri = await server.OpenDefaultDocumentAndGetUriAsync("x = 123\nx.");

                await AssertCompletion(server, uri, new[] { "real", "imag" }, new string[0], new Position { line = 1, character = 2 });

                await server.LoadExtensionAsync(new PythonAnalysisExtensionParams {
                    assembly = typeof(TestCompletionHookProvider).Assembly.FullName,
                    typeName = typeof(TestCompletionHookProvider).FullName
                }, null, CancellationToken.None);

                await AssertCompletion(server, uri, new[] { "*real", "*imag" }, new[] { "real" }, new Position { line = 1, character = 2 });
            }
        }

        [TestMethod, Priority(0)]
        public async Task MultiPartDocument() {
            using (var server = await CreateServerAsync()) {
                var mod = await AddModule(server, "x = 1", "mod");
                var modP2 = new Uri(mod, "#2");
                var modP3 = new Uri(mod, "#3");

                await AssertCompletion(server, mod, new[] { "x" }, null);

                Assert.AreEqual(Tuple.Create("y = 2", 1), await ApplyChange(server, modP2, DocumentChange.Insert("y = 2", SourceLocation.MinValue)));
                await server.WaitForCompleteAnalysisAsync(CancellationToken.None);

                await AssertCompletion(server, modP2, new[] { "x", "y" }, null);

                Assert.AreEqual(Tuple.Create("z = 3", 1), await ApplyChange(server, modP3, DocumentChange.Insert("z = 3", SourceLocation.MinValue)));
                await server.WaitForCompleteAnalysisAsync(CancellationToken.None);

                await AssertCompletion(server, modP3, new[] { "x", "y", "z" }, null);
                await AssertCompletion(server, mod, new[] { "x", "y", "z" }, null);

                await ApplyChange(server, mod, DocumentChange.Delete(SourceLocation.MinValue, SourceLocation.MinValue.AddColumns(5)));
                await server.WaitForCompleteAnalysisAsync(CancellationToken.None);
                await AssertCompletion(server, modP2, new[] { "y", "z" }, new[] { "x" });
                await AssertCompletion(server, modP3, new[] { "y", "z" }, new[] { "x" });
            }
        }

        [TestMethod, Priority(0)]
        public async Task WithWhitespaceAroundDot() {
            using (var s = await CreateServerAsync()) {
                var u = await s.OpenDefaultDocumentAndGetUriAsync("import sys\nsys  .  version\n");
                await AssertCompletion(s, u, new[] { "argv" }, null, new SourceLocation(2, 7), 
                    new CompletionContext { triggerCharacter = ".", triggerKind = CompletionTriggerKind.TriggerCharacter });
            }
        }

        [TestMethod, Priority(0)]
        public async Task MarkupKindValid() {
            using (var s = await CreateServerAsync()) {
                var u = await s.OpenDefaultDocumentAndGetUriAsync("import sys\nsys.\n");

                await s.WaitForCompleteAnalysisAsync(CancellationToken.None);
                var res = await s.Completion(new CompletionParams {
                    textDocument = new TextDocumentIdentifier { uri = u },
                    position = new SourceLocation(2, 5),
                    context = new CompletionContext { triggerCharacter = ".", triggerKind = CompletionTriggerKind.TriggerCharacter },
                }, CancellationToken.None);

                res.items?.Select(i => i.documentation.kind).Should().NotBeEmpty().And.BeSubsetOf(new[] { MarkupKind.PlainText, MarkupKind.Markdown });
            }
        }

        private static async Task AssertCompletion(Server s, Uri uri, IReadOnlyCollection<string> contains, IReadOnlyCollection<string> excludes, Position? position = null, CompletionContext? context = null, Func<CompletionItem, string> cmpKey = null, string expr = null, Range? applicableSpan = null) {
            await s.WaitForCompleteAnalysisAsync(CancellationToken.None);
            var res = await s.Completion(new CompletionParams {
                textDocument = new TextDocumentIdentifier { uri = uri },
                position = position ?? new Position(),
                context = context,
                _expr = expr
            }, CancellationToken.None);
            DumpDetails(res);

            cmpKey = cmpKey ?? (c => c.insertText);
            var items = res.items?.Select(cmpKey).ToList() ?? new List<string>();

            if (contains != null && contains.Any()) {
                items.Should().Contain(contains);
            }

            if (excludes != null && excludes.Any()) {
                items.Should().NotContain(excludes);
            }

            if (applicableSpan.HasValue) {
                res._applicableSpan.Should().Be(applicableSpan);
            }
        }

        private static async Task AssertAnyCompletion(Server s, TextDocumentIdentifier document, Position position) {
            await s.WaitForCompleteAnalysisAsync(CancellationToken.None).ConfigureAwait(false);
            var res = await s.Completion(new CompletionParams { textDocument = document, position = position }, CancellationToken.None);
            DumpDetails(res);
            if (res.items == null || !res.items.Any()) {
                Assert.Fail("Completions were not returned");
            }
        }

        private static void DumpDetails(CompletionList completions) {
            var span = ((SourceSpan?)completions._applicableSpan) ?? SourceSpan.None;
            Debug.WriteLine($"Completed {completions._expr ?? "(null)"} at {span}");
        }

        class TestCompletionHookProvider : ILanguageServerExtensionProvider {
            public Task<ILanguageServerExtension> CreateAsync(IPythonLanguageServer server, IReadOnlyDictionary<string, object> properties, CancellationToken cancellationToken) {
                return Task.FromResult<ILanguageServerExtension>(new TestCompletionHook());
            }
        }

        class TestCompletionHook : ILanguageServerExtension, ICompletionExtension {
            public void Dispose() { }

            #region ILanguageServerExtension
            public string Name => "Test completion extension";
            public Task Initialize(IServiceContainer services, CancellationToken token) => Task.CompletedTask;
            public Task<IReadOnlyDictionary<string, object>> ExecuteCommand(string command, IReadOnlyDictionary<string, object> properties, CancellationToken token)
                => Task.FromResult<IReadOnlyDictionary<string, object>>(null);
            #endregion

            #region ICompletionExtension
            public Task HandleCompletionAsync(Uri documentUri, IModuleAnalysis analysis, PythonAst tree, SourceLocation location, CompletionList completions, CancellationToken token) {
                Assert.IsNotNull(tree);
                Assert.IsNotNull(analysis);
                for (int i = 0; i < completions.items.Length; ++i) {
                    completions.items[i].insertText = "*" + completions.items[i].insertText;
                }
                return Task.CompletedTask;
            }
            #endregion
        }

        private static async Task<Uri> AddModule(Server s, string content, string moduleName = null, Uri uri = null, string language = null) {
            uri = uri ?? new Uri($"python://test/{moduleName ?? "test-module"}.py");
            await s.DidOpenTextDocument(new DidOpenTextDocumentParams {
                textDocument = new TextDocumentItem {
                    uri = uri,
                    text = content,
                    languageId = language ?? "python"
                }
            }, CancellationToken.None).ConfigureAwait(false);
            return uri;
        }
    }
}<|MERGE_RESOLUTION|>--- conflicted
+++ resolved
@@ -443,15 +443,9 @@
 
         [TestMethod, Priority(0)]
         public async Task TopLevelCompletions() {
-<<<<<<< HEAD
             using (var server = await CreateServerAsync(PythonVersions.LatestAvailable3X)) {
                 var uri = GetDocument(@"TestData\AstAnalysis\TopLevelCompletions.py");
                 await server.LoadFileAsync(uri);
-=======
-            using (var s = await CreateServerAsync(PythonVersions.LatestAvailable3X)) {
-                var uri = GetDocument(Path.Combine("TestData", "AstAnalysis", "TopLevelCompletions.py"));
-                await s.LoadFileAsync(uri);
->>>>>>> d003732c
 
                 await AssertCompletion(
                     server, uri,
